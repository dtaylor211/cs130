--- conflicted
+++ resolved
@@ -1,10 +1,3 @@
-<<<<<<< HEAD
-<<<<<<< HEAD
-class CellType:
-    LITERAL: int = 1
-=======
-=======
->>>>>>> a7fde471
 import enum
 import lark
 from lark import Visitor, Tree
