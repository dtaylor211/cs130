<<<<<<< HEAD
'''
Cell

This module holds the basic functionality of dealing with an individual cell.

See the Workbook and Sheet modules for implementation.

Global Variables:
- RESTRICTED_VALUES (List[Decimal]) - values that a cell cannot be set to
    numerically

Classes:
- Cell

    Methods:
    - get_loc(object) -> str
    - get_contents(object) -> str
    - get_value(object) -> str
    - get_parser_and_evaluator(object) -> Tuple[Any, Evaluator]
    - set_contents_and_value(object, Optional[str], Optional[Any]) -> None
    - set_contents(object, Optional[str]) -> None
    - get_children(object) -> List[Tuple[str, str]]]
    - empty(object) -> None
    - get_string_from_error(object, CellErrorType) -> str
    - set_circular_error(object) -> None

'''


=======
import re
import enum
import lark
from lark import Visitor, Tree
>>>>>>> 6be26b86
from decimal import Decimal, DecimalException
from typing import Optional, List, Tuple, Any

import lark
from lark import Visitor, Tree

from .evaluator import Evaluator
from .cell_error import CellError, CellErrorType, CELL_ERRORS
from .utils import get_loc_from_coords, get_coords_from_loc


RESTRICTED_VALUES = [
    Decimal('Infinity'),
    Decimal('-Infinity'),
    Decimal('NaN'),
    Decimal('-NaN')
]


class _CellTreeVisitor(Visitor):
    '''
    This visitor gets all children cells from the tree of a cell.

    '''

    def __init__(self, sheet: str):
        '''
        TODO

        '''
        self.children = set()
        self.sheet = sheet

    def cell(self, tree: Tree) -> None:
        '''
        TODO

        '''
        if len(tree.children) == 2:
            cell_sheet = str(tree.children[0])
            if cell_sheet[0] == "'":
                cell_sheet = cell_sheet[1:-1]
            cell = str(tree.children[1])
        else:
            cell_sheet = self.sheet
            cell = str(tree.children[0])
        self.children.add((cell_sheet, cell))


class Cell:
    '''
    A cell containing values of CellType and their string contents.

    This class represents an individual cell in a spreadsheet.
    Stores the string contents as well as the value
    Stores the type of the value as a CellType

    '''

    def __init__(self, loc: str, evaluator: Evaluator):
        '''
        Initialize a new Cell object

        Arguments:
        - loc: str - alphanumeric code representing location on a sheet (B2)
        - evaluator: Evaluator - lark formula evaluator

        '''

        self._loc = loc

        # new Cell is treated as an empty cell, contents and values are None
        self._contents = None
        self._value = None
        self._children = []
        self._evaluator = evaluator
        self._parser = lark.Lark.open(
            'formulas.lark', start='formula', rel_to=__file__)

    def get_loc(self) -> str:
        '''
        Get the location of the cell

        Returns:
        - string location of the cell

        '''

        return self._loc

    def get_contents(self) -> str:
        '''
        Get the contents of the cell

        Returns:
        - string contents instructions of the cell

        '''

        return self._contents

    def get_value(self) -> str:
        '''
        Get the value of the cell

        Returns:
        - value of the cell with various type

        '''

        return self._value

    def get_parser_and_evaluator(self) -> Tuple[Any, Evaluator]:
        '''
        Get the parser and evaluator

        Returns:
        - tuple with [parser, evaluator]

        '''

        return self._parser, self._evaluator

    def set_contents_and_value(self, contents: Optional[str],
            value: Optional[Any]) -> None:
        '''
        Set the contents and value fields of the cell

        Arguments:
        - contents: Optional[str] - contents to set, can be None
        - value: Optional[str] - value to set, can be None

        '''

        self._contents = contents
        self._value = value

    def set_contents(self, input_str: Optional[str]) -> None:
        '''
        Set the contents of the cell.

        Arguments:
        - input_str: str - specifications to set new cell value

        '''

        # Remove leading and trailing whitespace
        inp = input_str.strip()
        contents = inp

        try:

            # Check if there is a leading single quote, set to STRING type
            if inp[0] == "'":
                # value = inp[1:].strip() # Remove whitespace again
                self.set_contents_and_value(contents, inp[1:])

            # Check if there is a leading equal sign, set to FORMULA type
            # and evaluate
            elif inp[0] == "=":
                parser, evaluator = self.get_parser_and_evaluator()
                tree = parser.parse(inp)
                visitor = _CellTreeVisitor(str(evaluator.get_working_sheet()))
                visitor.visit(tree)
                self._children = list(visitor.children)
                evaluator = evaluator.transform(tree).children[0]
                # Handle when referencing an empty cell only
                evaluator = 0 if evaluator is None else evaluator
                self.set_contents_and_value(contents, evaluator)

            elif inp.upper() in list(CELL_ERRORS.values()):
                e_type = [i[0] for i in list(CELL_ERRORS.items()) if \
                    i[-1]==inp.upper()]
                e_type = CellErrorType(e_type[0])
                self.set_contents_and_value(contents, CellError(e_type, '',
                    None))

            # Otherwise set to NUMBER type - works for now, will need to change
            # if we can have other cell types
            else:
                temp_value = Decimal(inp)
                if temp_value in RESTRICTED_VALUES:
                    temp_value = inp
                self.set_contents_and_value(contents, temp_value)

        except DecimalException:
            self.set_contents_and_value(contents, inp)

        except lark.exceptions.LarkError as e:
            value = CellError(CellErrorType.PARSE_ERROR,
                            detail='Unable to parse entry', exception = e)
            self.set_contents_and_value(contents, value)

    def get_children(self) -> List:
        '''
        Gets the children of the cell

        Returns:
        - List of the children

        '''

        return self._children

    def empty(self) -> None:
        '''
        Empty the contents of a cell

        '''

        self.set_contents_and_value(None, None)

    def get_string_from_error(self, cell_error_type: CellErrorType) -> str:
        '''
        Get the string representation of an error from its CellErrorType

        Arguments:
        - cell_error_type: CellErrorType - type of the error to get string of

        Returns:
        - string of error type

        '''

        return CELL_ERRORS[cell_error_type]

    def set_circular_error(self) -> None:
        '''
        Set the value of a cell to be a circular reference

        '''

<<<<<<< HEAD
        self._value = CellError(CellErrorType.CIRCULAR_REFERENCE,
                                "Cell is in a circular reference.")
=======
        self._value = CellError(CellErrorType.CIRCULAR_REFERENCE, 
                                "Cell is in a circular reference.")

    def get_shifted_contents(source_contents: str, 
        coord_shift: Tuple[int, int]) -> str:
        '''
        Shifts source cell contents to be target cell contents.  Handles
        absolute/mixed/relative referencing.

        Arguments:
        - source_contents: str - contents of source cell
        - coord_shift: Tuple[int, int] - diff between source & target cell

        '''
        # check if source cell contents are None or not formula
        #   -> simply return contents in current state if so
        #
        # Do we need to keep track of source sheet here? (if move to new sheet) 
        if source_contents is None or source_contents[0] != "=":
            return source_contents

        def subberoo(s):
            # print(s.groups())
            # print('check')
            col, row = s.groups()[1:-1]
            # print(col, row)
            if row[0] == '$':
                row_shift = 0
                row = row[1:]
                # print(row)
                dol_row = '$'
            else:
                row_shift = coord_shift[1]
                dol_row = ''

            if col[0] == '$':
                col_shift=0
                col= col[1:]
                # print(col)
                dol_col = '$'
            else:
                col_shift= coord_shift[0]
                dol_col = ''
            a = col+row
            # print('yo',a.upper())
            # print(re.match(r"^[A-Z]{1,4}[1-9][0-9]{0,3}$", a.upper()))
            x, y = get_coords_from_loc(str(col+row))
            x += col_shift
            y += row_shift
            loc = get_loc_from_coords((x,y))
            sp = re.split(r'(\d+)', loc.upper())
            return f'{s.groups()[0]}{dol_col}{sp[0]}{dol_row}{sp[1]}{s.groups()[-1]}'

        sub = re.sub(r'([\ \-\+\\\*\=\&\!])(\$?[A-Za-z])+(\$?[1-9][0-9]*)([^!]|$)', subberoo, source_contents)
        
        return sub
>>>>>>> 6be26b86
<|MERGE_RESOLUTION|>--- conflicted
+++ resolved
@@ -1,4 +1,3 @@
-<<<<<<< HEAD
 '''
 Cell
 
@@ -28,12 +27,7 @@
 '''
 
 
-=======
 import re
-import enum
-import lark
-from lark import Visitor, Tree
->>>>>>> 6be26b86
 from decimal import Decimal, DecimalException
 from typing import Optional, List, Tuple, Any
 
@@ -266,11 +260,7 @@
 
         '''
 
-<<<<<<< HEAD
         self._value = CellError(CellErrorType.CIRCULAR_REFERENCE,
-                                "Cell is in a circular reference.")
-=======
-        self._value = CellError(CellErrorType.CIRCULAR_REFERENCE, 
                                 "Cell is in a circular reference.")
 
     def get_shifted_contents(source_contents: str, 
@@ -325,5 +315,4 @@
 
         sub = re.sub(r'([\ \-\+\\\*\=\&\!])(\$?[A-Za-z])+(\$?[1-9][0-9]*)([^!]|$)', subberoo, source_contents)
         
-        return sub
->>>>>>> 6be26b86
+        return sub