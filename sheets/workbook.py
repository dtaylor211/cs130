import re
<<<<<<< HEAD
import json
from typing import Optional, List, Tuple, Any, Dict
=======
from typing import Optional, List, Tuple, Any, Dict, Callable, Iterable
>>>>>>> de6ecd76

from .sheet import Sheet
from .evaluator import Evaluator
from .graph import Graph
from .helpers import get_loc_from_coords

class Workbook:
    '''
    A workbook containing zero or more named spreadsheets.

    Any and all operations on a workbook that may affect calculated cell
    values should cause the workbook's contents to be updated properly.

    '''

    # DEFAULT_SHEET_NUM = 1 - Plan to use in future projects

    def __init__(self):
        '''
        Initialize a new empty workbook.

        Contains (lowercase) sheet names (preserves order?)

        '''
        self.sheet_names = []

        # dictionary that maps lowercase sheet name to Sheet object
        self.sheet_objects: Dict[str, Sheet] = {}
        self.evaluator = Evaluator(self, '')
        self.notify_functions = []

    def num_sheets(self) -> int:
        '''
        Get the number of spreadsheets in the workbook

        Returns:
        - int number of sheets
        
        '''
        
        return len(self.sheet_names)

    def list_sheets(self) -> List[str]:
        '''
        Get list of the spreadsheet names in the workbook, with the
        capitalization specified at creation, and in the order that the sheets
        appear within the workbook.

        In this project, the sheet names appear in the order that the user
        created them; later, when the user is able to move and copy sheets,
        the ordering of the sheets in this function's result will also reflect
        such operations.

        A user should be able to mutate the return-value without affecting the
        workbook's internal state.

        Returns:
        - List of sheet names

        '''
        # Fixes "mutating the list comes back from list_sheets() shouldn't 
        # mangle the workbook's internal details"
        return [name for name in self.sheet_names]

    def new_sheet(self, sheet_name: Optional[str] = None) -> Tuple[int, str]:
        '''
        Add a new sheet to the workbook.  If the sheet name is specified, it
        must be unique.  If the sheet name is None, a unique sheet name is
        generated.  "Uniqueness" is determined in a case-insensitive manner,
        but the case specified for the sheet name is preserved.
        
        The function returns a tuple with two elements:
        (0-based index of sheet in workbook, sheet name).  This allows the
        function to report the sheet's name when it is auto-generated.
        
        If the spreadsheet name is an empty string (not None), or it is
        otherwise invalid, a ValueError is raised.

        Arguments:
        - sheet_name: Optional[str] (default None) new sheet's name

        Returns:
        - tuple with the zero-index of the sheet and the name

        '''

        # check if sheet name is specified
        if sheet_name is not None:
            # checking empty string
            if sheet_name == "":
                raise ValueError("Invalid Sheet name: cannot be empty string")
            # check whitespace
            elif sheet_name != sheet_name.strip():
                raise ValueError(
                    "Invalid Sheet name: cannot start/end with whitespace")
            # check valid (letters, numbers, spaces, .?!,:;!@#$%^&*()-_)
            elif not re.match(R'^[a-zA-Z0-9 .?!,:;!@#$%^&*\(\)\-\_]+$', 
                              sheet_name):
                raise ValueError("Invalid Sheet name: improper characters used")

            # check uniqueness
            if sheet_name.lower() in self.sheet_objects.keys():
                raise ValueError("Sheet name already exists")
            
        # sheet name not specified -> generate ununused "Sheet" + "#" name
        else:
            curr_sheet_num = 1
            sheet_name = "Sheet1"
            while sheet_name.lower() in self.sheet_objects.keys():
                curr_sheet_num += 1
                sheet_name = "Sheet" + str(curr_sheet_num)

        # update list of sheet names and sheet dictionary
        self.sheet_names.append(sheet_name) # preserves case
        self.sheet_objects[sheet_name.lower()] = Sheet(sheet_name, 
                                                       self.evaluator)

        self.update_cell_values(sheet_name.lower(), None)
        return self.num_sheets() - 1, sheet_name

    def del_sheet(self, sheet_name: str) -> None:
        '''
        Delete the spreadsheet with the specified name.
        
        The sheet name match is case-insensitive; the text must match but the
        case does not have to.
        
        If the specified sheet name is not found, a KeyError is raised.

        Arguments:
        - sheet_name: str - sheet's name

        '''
        
        if sheet_name.lower() not in self.sheet_objects.keys():
            raise KeyError("Specified sheet name is not found")
        
        original_sheet_name = self.sheet_objects[sheet_name.lower()].get_name()

        del self.sheet_objects[sheet_name.lower()]
        self.sheet_names.remove(original_sheet_name)
        # update all cells dependent on deleted sheet
        self.update_cell_values(sheet_name.lower(), None)

    def get_sheet_extent(self, sheet_name: str) -> Tuple[int, int]:
        '''
        Get the current extent of the specified spreadsheet.
        
        The sheet name match is case-insensitive; the text must match but the
        case does not have to.
        
        If the specified sheet name is not found, a KeyError is raised.

        Arguments:
        - sheet_name: str - sheet's name

        Returns:
        - tuple (num-cols, num-rows) with extent

        '''
        
        if sheet_name.lower() not in self.sheet_objects.keys():
            raise KeyError("Specified sheet name is not found")

        # get_extent() should be a function of Sheet object (implemented in spreadsheet.py)
        return self.sheet_objects[sheet_name.lower()].get_extent() 

    def set_cell_contents(self, sheet_name: str, location: str,
                          contents: Optional[str]) -> None:
        '''
        Set the contents of the specified cell on the specified sheet.
        
        The sheet name match is case-insensitive; the text must match but the
        case does not have to.  Additionally, the cell location can be
        specified in any case.
        
        If the specified sheet name is not found, a KeyError is raised.
        If the cell location is invalid, a ValueError is raised.
        
        A cell may be set to "empty" by specifying a contents of None.
        
        Leading and trailing whitespace are removed from the contents before
        storing them in the cell.  Storing a zero-length string "" (or a
        string composed entirely of whitespace) is equivalent to setting the
        cell contents to None.
        
        If the cell contents appear to be a formula, and the formula is
        invalid for some reason, this method does not raise an exception;
        rather, the cell's value will be a CellError object indicating the
        naure of the issue.

        Arguments:
        - sheet_name: str - sheet's name
        - location: str - cell location
        - contents: Optional[str] - either string of instructions to set
            contents or None

        '''

        self.evaluator.set_working_sheet(sheet_name)

        sheet_name = sheet_name.lower()

        if sheet_name not in self.sheet_objects.keys():
            raise KeyError("Specified sheet name is not found")
        
        # set cell contents
        cell = self.sheet_objects[sheet_name].set_cell_contents(
            location, contents)

        # update other cells
        self.update_cell_values(sheet_name, location.lower())

    def get_cell_contents(self, sheet_name: str, location: str)-> Optional[str]:
        '''
        Return the contents of the specified cell on the specified sheet.
        
        The sheet name match is case-insensitive; the text must match but the
        case does not have to.  Additionally, the cell location can be
        specified in any case.
        
        If the specified sheet name is not found, a KeyError is raised.
        If the cell location is invalid, a ValueError is raised.
        
        Any string returned by this function will not have leading or trailing
        whitespace, as this whitespace will have been stripped off by the
        set_cell_contents() function.
        
        This method will never return a zero-length string; instead, empty
        cells are indicated by a value of None.

        Arguments:
        - sheet_name: str - sheet's name
        - location: str - cell's location

        Returns: 
        - either string contents or None

        '''

        self.evaluator.set_working_sheet(sheet_name)

        sheet_name = sheet_name.lower()

        if sheet_name not in self.sheet_objects.keys():
            raise KeyError("Specified sheet name is not found")
        
        return self.sheet_objects[sheet_name].get_cell_contents(location)

    def get_cell_value(self, sheet_name: str, location: str) -> Any:
        '''
        Return the evaluated value of the specified cell on the specified
        sheet.
        
        The sheet name match is case-insensitive; the text must match but the
        case does not have to.  Additionally, the cell location can be
        specified in any case.
        
        If the specified sheet name is not found, a KeyError is raised.
        If the cell location is invalid, a ValueError is raised.
        
        The value of empty cells is None.  Non-empty cells may contain a
        value of str, decimal.Decimal, or CellError.
        
        Decimal values will not have trailing zeros to the right of any
        decimal place, and will not include a decimal place if the value is a
        whole number.  For example, this function would not return
        Decimal('1.000'); rather it would return Decimal('1').

        Arguments:
        - sheet_name: str - sheet's name
        - location: str - cell's location

        Returns: 
        - the cell value

        '''

        sheet_name = sheet_name.lower()

        if sheet_name not in self.sheet_objects.keys():
            raise KeyError("Specified sheet name is not found")
        
        # calls get_cell_value from Sheet
        return self.sheet_objects[sheet_name].get_cell_value(location)

    def update_cell_values(self, updated_sheet: str, 
                                updated_cell: Optional[str]) -> None:
        '''
        Updates the contents of all cells. If given a sheet and/or cell,
        only updates cells effected.

        Arguments:
        - updated_sheet - sheet that has been updated
        - updated_cell - cell that has been updated

        '''
        # get all the cell children
        adjacency_list = {}
        for sheet in self.sheet_objects.values():
            adjacency_list.update(sheet.get_cell_adjacency_list())
        # make a graph of cell children, transpose to get graph of cell parents
        cell_graph = Graph(adjacency_list)
        cell_graph.transpose()
        # get cells to update if only given a sheet
        if updated_cell is None:
            updated_cells = [(child_sheet, child_cell) 
            for children in adjacency_list.values() 
            for (child_sheet, child_cell) in children 
            if child_sheet == updated_sheet]
        else:
            updated_cells = [(updated_sheet, updated_cell)]
        # get the graph of only cells needing to be updated
        reachable = cell_graph.get_reachable_nodes(updated_cells)
        cell_graph.subgraph_from_nodes(reachable)
        # get the acyclic components from the scc
        components = cell_graph.get_strongly_connected_components()
        dag_nodes = set()
        # if nodes are part of cycle make them a circlular reference
        # else add them to dag graph
        for component in components:
            if len(component) == 1 and component[0] not in adjacency_list[component[0]]:
                dag_nodes.add(component[0])
            else:
                for sheet, cell in component:
                    self.sheet_objects[sheet].get_cell(cell).set_circular_error()
        cell_graph.subgraph_from_nodes(dag_nodes)
        # get the topological sort of non-circular nodes needing to be updated
        cell_topological = cell_graph.topological_sort()
        # get cells to notify
        notify_cells = []
        # update cells
        for sheet, cell in cell_topological:
            if (sheet, cell) not in updated_cells:
                notify_cells.append((sheet, cell))
                self.sheet_objects[sheet].set_cell_contents(cell, 
                    self.sheet_objects[sheet].get_cell_contents(cell))
<<<<<<< HEAD
=======
        for notify_function in self.notify_functions:
            try:
                notify_function(self, notify_cells)
            except:
                pass
>>>>>>> de6ecd76

    @staticmethod
    def load_workbook(fp: TextIO) -> Workbook:
        # This is a static method (not an instance method) to load a workbook
        # from a text file or file-like object in JSON format, and return the
        # new Workbook instance.  Note that the _caller_ of this function is
        # expected to have opened the file; this function merely reads the file.
        #
        # If the contents of the input cannot be parsed by the Python json
        # module then a json.JSONDecodeError should be raised by the method.
        # (Just let the json module's exceptions propagate through.)  Similarly,
        # if an IO read error occurs (unlikely but possible), let any raised
        # exception propagate through.
        #
        # If any expected value in the input JSON is missing (e.g. a sheet
        # object doesn't have the "cell-contents" key), raise a KeyError with
        # a suitably descriptive message.
        #
        # If any expected value in the input JSON is not of the proper type
        # (e.g. an object instead of a list, or a number instead of a string),
        # raise a TypeError with a suitably descriptive message.
<<<<<<< HEAD
        loaded_wb = json.load(fp)
        new_wb = Workbook()

        if "sheets" not in loaded_wb:
            raise KeyError("Missing: 'sheets'")
        sheets = loaded_wb["sheets"]
        if not isinstance(sheets, list):
            raise TypeError("'sheets' is not proper type (list)")

        for sheet in sheets:
            if not isinstance(sheet, dict):
                raise TypeError("Sheet representation is not proper type (dict)")
            
            if "name" not in sheet:
                raise KeyError("Missing: 'name'")
            if not isinstance(sheet("name", str)):
                raise TypeError("Sheet name is not proper type (string)")
            sheet_name = sheet["name"]

            if not isinstance(sheet("cell-contents", dict)):
                raise TypeError("Sheet name is not proper type (dictionary))")
            if "cell-contents" not in sheet:
                KeyError("Missing: 'cell-contents'")
            cell_contents = sheet["cell-contents"]

            (index, name) = new_wb.new_sheet(sheet_name)

            for location in cell_contents:
                if not isinstance(location, str):
                    raise TypeError("Cell location is not proper type (string)")
                
                if not isinstance(cell_contents[location], str):
                    raise TypeError("Cell contents is not proper type (string)")
                contents = cell_contents[location]

                new_wb.set_cell_contents(sheet_name, location, contents)

            return new_wb
=======
        pass
>>>>>>> de6ecd76

    def save_workbook(self, fp: TextIO) -> None:
        # Instance method (not a static/class method) to save a workbook to a
        # text file or file-like object in JSON format.  Note that the _caller_
        # of this function is expected to have opened the file; this function
        # merely writes the file.
        #
        # If an IO write error occurs (unlikely but possible), let any raised
        # exception propagate through.
<<<<<<< HEAD
        obj = {}
        json_sheets = []

        for sheet_name in self.list_sheets: # preserves ordering
            sheet  = self.sheet_objects(sheet_name.lower())
            json_sheets.append(sheet.save_sheet())

        obj = {
            "sheets": json_sheets 
        }

        json.dump(obj=obj, fp=fp)
=======
        pass
>>>>>>> de6ecd76

    def notify_cells_changed(self,
            notify_function: Callable[[Workbook, Iterable[Tuple[str, str]]], None]) -> None:
        # Request that all changes to cell values in the workbook are reported
        # to the specified notify_function.  The values passed to the notify
        # function are the workbook, and an iterable of 2-tuples of strings,
        # of the form ([sheet name], [cell location]).  The notify_function is
        # expected not to return any value; any return-value will be ignored.
        #
        # Multiple notification functions may be registered on the workbook;
        # functions will be called in the order that they are registered.
        #
        # A given notification function may be registered more than once; it
        # will receive each notification as many times as it was registered.
        #
        # If the notify_function raises an exception while handling a
        # notification, this will not affect workbook calculation updates or
        # calls to other notification functions.
        #
        # A notification function is expected to not mutate the workbook or
        # iterable that it is passed to it.  If a notification function violates
        # this requirement, the behavior is undefined.
<<<<<<< HEAD
        pass
=======
        self.notify_functions.append(notify_function)
>>>>>>> de6ecd76

    def rename_sheet(self, sheet_name: str, new_sheet_name: str) -> None:
        # Rename the specified sheet to the new sheet name.  Additionally, all
        # cell formulas that referenced the original sheet name are updated to
        # reference the new sheet name (using the same case as the new sheet
        # name, and single-quotes iff [if and only if] necessary).
        #
        # The sheet_name match is case-insensitive; the text must match but the
        # case does not have to.
        #
        # As with new_sheet(), the case of the new_sheet_name is preserved by
        # the workbook.
        #
        # If the sheet_name is not found, a KeyError is raised.
        #
        # If the new_sheet_name is an empty string or is otherwise invalid, a
        # ValueError is raised.
        pass

    def move_sheet(self, sheet_name: str, index: int) -> None:
        # Move the specified sheet to the specified index in the workbook's
        # ordered sequence of sheets.  The index can range from 0 to
        # workbook.num_sheets() - 1.  The index is interpreted as if the
        # specified sheet were removed from the list of sheets, and then
        # re-inserted at the specified index.
        #
        # The sheet name match is case-insensitive; the text must match but the
        # case does not have to.
        #
        # If the specified sheet name is not found, a KeyError is raised.
        #
        # If the index is outside the valid range, an IndexError is raised.
<<<<<<< HEAD
        
        if sheet_name.lower() not in self.sheet_objects.keys():
            raise KeyError("Specified sheet name is not found")

        if index < 0 or index >= self.num_sheets():
            raise IndexError("Provided index is outside valid range")

        # Handles case when "shEEt1" is provided to move "Sheet1"
        # IF statement TRUE if text matches but case does not
        if sheet_name not in self.sheet_names(): 
            actual_sheet_name = self.sheet_objects[sheet_name.lower()].get_name()
            self.sheet_names.remove(actual_sheet_name)
            self.sheet_names.insert(index, actual_sheet_name)
            return

        self.sheet_names.remove(sheet_name)
        self.sheet_names.insert(index, sheet_name)
        
=======
        pass
>>>>>>> de6ecd76

    def copy_sheet(self, sheet_name: str) -> Tuple[int, str]:
        # Make a copy of the specified sheet, storing the copy at the end of the
        # workbook's sequence of sheets.  The copy's name is generated by
        # appending "_1", "_2", ... to the original sheet's name (preserving the
        # original sheet name's case), incrementing the number until a unique
        # name is found.  As usual, "uniqueness" is determined in a
        # case-insensitive manner.
        #
        # The sheet name match is case-insensitive; the text must match but the
        # case does not have to.
        #
        # The copy should be added to the end of the sequence of sheets in the
        # workbook.  Like new_sheet(), this function returns a tuple with two
        # elements:  (0-based index of copy in workbook, copy sheet name).  This
        # allows the function to report the new sheet's name and index in the
        # sequence of sheets.
        #
        # If the specified sheet name is not found, a KeyError is raised.
<<<<<<< HEAD
        
        if sheet_name.lower() not in self.sheet_objects.keys():
            raise KeyError("Specified sheet name is not found")

        # generate sheet name for copy
        og_sheet_name = self.sheet_objects[sheet_name.lower()].get_name()
        copy_num = 1
        sheet_copy_name = og_sheet_name + "-" + str(copy_num)
        while sheet_copy_name.lower() in self.sheet_objects.keys():
            copy_num += 1
            sheet_copy_name = og_sheet_name + "-" + str(copy_num)

        # explicitly set each cell in (new) copy sheet using locations and 
        # contents from copied (og) sheet 
        (sheet_copy_idx, sheet_copy_name) = self.new_sheet(sheet_copy_name)
        # get_all_cells() returns self._cells: Dict[Tuple[int, int], Cell] = {}
        for cell_coords in self.sheet_objects[sheet_name.lower()].get_all_cells().keys():
            # need the location from the cell coords (we get coords from keys())
            cell_loc = get_loc_from_coords(cell_coords)
            og_cell = self.sheet_objects[sheet_name.lower()].get_cell(cell_loc)
            self.set_cell_contents(sheet_copy_name, cell_loc, og_cell.contents)

        return (sheet_copy_idx, sheet_copy_name)
=======
        pass
>>>>>>> de6ecd76
<|MERGE_RESOLUTION|>--- conflicted
+++ resolved
@@ -1,10 +1,6 @@
 import re
-<<<<<<< HEAD
 import json
-from typing import Optional, List, Tuple, Any, Dict
-=======
 from typing import Optional, List, Tuple, Any, Dict, Callable, Iterable
->>>>>>> de6ecd76
 
 from .sheet import Sheet
 from .evaluator import Evaluator
@@ -342,14 +338,11 @@
                 notify_cells.append((sheet, cell))
                 self.sheet_objects[sheet].set_cell_contents(cell, 
                     self.sheet_objects[sheet].get_cell_contents(cell))
-<<<<<<< HEAD
-=======
         for notify_function in self.notify_functions:
             try:
                 notify_function(self, notify_cells)
             except:
                 pass
->>>>>>> de6ecd76
 
     @staticmethod
     def load_workbook(fp: TextIO) -> Workbook:
@@ -371,7 +364,6 @@
         # If any expected value in the input JSON is not of the proper type
         # (e.g. an object instead of a list, or a number instead of a string),
         # raise a TypeError with a suitably descriptive message.
-<<<<<<< HEAD
         loaded_wb = json.load(fp)
         new_wb = Workbook()
 
@@ -410,9 +402,6 @@
                 new_wb.set_cell_contents(sheet_name, location, contents)
 
             return new_wb
-=======
-        pass
->>>>>>> de6ecd76
 
     def save_workbook(self, fp: TextIO) -> None:
         # Instance method (not a static/class method) to save a workbook to a
@@ -422,7 +411,6 @@
         #
         # If an IO write error occurs (unlikely but possible), let any raised
         # exception propagate through.
-<<<<<<< HEAD
         obj = {}
         json_sheets = []
 
@@ -435,9 +423,6 @@
         }
 
         json.dump(obj=obj, fp=fp)
-=======
-        pass
->>>>>>> de6ecd76
 
     def notify_cells_changed(self,
             notify_function: Callable[[Workbook, Iterable[Tuple[str, str]]], None]) -> None:
@@ -460,11 +445,7 @@
         # A notification function is expected to not mutate the workbook or
         # iterable that it is passed to it.  If a notification function violates
         # this requirement, the behavior is undefined.
-<<<<<<< HEAD
-        pass
-=======
         self.notify_functions.append(notify_function)
->>>>>>> de6ecd76
 
     def rename_sheet(self, sheet_name: str, new_sheet_name: str) -> None:
         # Rename the specified sheet to the new sheet name.  Additionally, all
@@ -497,7 +478,6 @@
         # If the specified sheet name is not found, a KeyError is raised.
         #
         # If the index is outside the valid range, an IndexError is raised.
-<<<<<<< HEAD
         
         if sheet_name.lower() not in self.sheet_objects.keys():
             raise KeyError("Specified sheet name is not found")
@@ -516,9 +496,6 @@
         self.sheet_names.remove(sheet_name)
         self.sheet_names.insert(index, sheet_name)
         
-=======
-        pass
->>>>>>> de6ecd76
 
     def copy_sheet(self, sheet_name: str) -> Tuple[int, str]:
         # Make a copy of the specified sheet, storing the copy at the end of the
@@ -538,7 +515,6 @@
         # sequence of sheets.
         #
         # If the specified sheet name is not found, a KeyError is raised.
-<<<<<<< HEAD
         
         if sheet_name.lower() not in self.sheet_objects.keys():
             raise KeyError("Specified sheet name is not found")
@@ -561,7 +537,4 @@
             og_cell = self.sheet_objects[sheet_name.lower()].get_cell(cell_loc)
             self.set_cell_contents(sheet_copy_name, cell_loc, og_cell.contents)
 
-        return (sheet_copy_idx, sheet_copy_name)
-=======
-        pass
->>>>>>> de6ecd76
+        return (sheet_copy_idx, sheet_copy_name)