'''
Workbook

This module is where all operations on a workbook takes place, including
updating and altering cells and sheet names.

See the Sheet and Cell modules for more detailed commentary.

Classes:
- Workbook

    Attributes:
    - notify_functions (Callable[['Workbook', Iterable[Tuple[str, str]]], None])
    - evaluator (Evaluator)

    Methods:
    - list_sheets(object) -> List[str]
    - get_sheet_objects(object) -> Dict[str, Sheet]
    - num_sheets(object) -> int
    - new_sheet(object, Optional[str]) -> Tuple[int, str]
    - del_sheet(object, str) -> None
    - get_sheet_extent(object, str) -> Tuple[int, int]
    - set_cell_contents(object, str, str, Optional[str]) -> None
    - get_cell_contents(object, str, str) -> Optional[str]
    - get_cell_value(object, str, str) -> Any
    - update_cell_values(object, str, Optional[str], Optional[str],
        Optional[bool]) -> None
    - save_workbook(object, TextIO) -> None
    - notify_cells_changed(object, Callable[[Workbook,
        Iterable[Tuple[str, str]]], None]) -> None
    - rename_sheet(object, str, str) -> None
    - move_sheet(object, str, int) -> None
    - copy_sheet(object, str) -> Tuple[int, str]
    - move_cells(object, str, str, str, str, Optional[str]) -> None
    - copy_cells(object, str, str, str, str, Optional[str]) -> None

    Static Methods:
    - load_workbook(TextIO) -> Workbook

'''


import re
import json
from typing import Optional, List, Tuple, Any, Dict, Callable, Iterable, TextIO

from .sheet import Sheet
from .evaluator import Evaluator
from .graph import Graph
from .utils import get_loc_from_coords, get_coords_from_loc


class Workbook:
    '''
    A workbook containing zero or more named spreadsheets.

    Any and all operations on a workbook that may affect calculated cell
    values should cause the workbook's contents to be updated properly.

    '''

    def __init__(self):
        '''
        Initialize a new empty workbook.
        Contains (lowercase) sheet names, in a preserved order

        '''

        self._sheet_names = []
        # dictionary that maps lowercase sheet name to Sheet object
        self._sheet_objects: Dict[str, Sheet] = {}
        self.evaluator = Evaluator(self, '')
        self.notify_functions = []

    ########################################################################
    # Getters and Setters
    ########################################################################

    def list_sheets(self) -> List[str]:
        '''
        Get list of the spreadsheet names in the workbook, with the
        capitalization specified at creation, and in the order that the sheets
        appear within the workbook.

        In this project, the sheet names appear in the order that the user
        created them; later, when the user is able to move and copy sheets,
        the ordering of the sheets in this function's result will also reflect
        such operations.

        A user should be able to mutate the return-value without affecting the
        workbook's internal state.

        Returns:
        - List of sheet names

        '''

        return list(self._sheet_names)

    def __set_sheet_names(self, sheet_names: List[str]) -> None:
        '''
        Set the sheet names list

        Private method, as the user should not be able to manually set the
        list of sheet names

        Arguments:
        - sheet_names: List[str] - new list of sheet names

        '''

        self._sheet_names = sheet_names

    def get_sheet_objects(self) -> Dict[str, Sheet]:
        '''
        Get the current dictionary of sheet objects

        Returns:
        - Dict of sheet names to the corresponding sheet object

        '''

        return dict(self._sheet_objects)

    def __set_sheet_objects(self, sheet_objects: Dict[str, Sheet]) -> None:
        '''
        Set the sheet objects dictionary to given dictionary

        Private method, as the user should not be able to manually set the
        dict of sheet objects

        Arguments:
        - sheet_objects: Dict[str, Sheet] - new dictionary of sheet objects

        '''

        self._sheet_objects = sheet_objects

    ########################################################################
    # Base Functionality
    ########################################################################

    def num_sheets(self) -> int:
        '''
        Get the number of spreadsheets in the workbook

        Returns:
        - int number of sheets

        '''

        return len(self.list_sheets())

    def new_sheet(self, sheet_name: Optional[str] = None) -> Tuple[int, str]:
        '''
        Add a new sheet to the workbook.  If the sheet name is specified, it
        must be unique.  If the sheet name is None, a unique sheet name is
        generated.  "Uniqueness" is determined in a case-insensitive manner,
        but the case specified for the sheet name is preserved.

        The function returns a tuple with two elements:
        (0-based index of sheet in workbook, sheet name).  This allows the
        function to report the sheet's name when it is auto-generated.

        If the spreadsheet name is an empty string (not None), or it is
        otherwise invalid, a ValueError is raised.

        Arguments:
        - sheet_name: Optional[str] (default None) new sheet's name

        Returns:
        - tuple with the zero-index of the sheet and the name

        '''

        sheet_names = self.list_sheets()
        sheet_objects = self.get_sheet_objects()

        # check if sheet name is specified
        if sheet_name is not None:

            # checking empty string
            if sheet_name == "":
                raise ValueError("Invalid Sheet name: cannot be empty string")
            # check whitespace
            if sheet_name != sheet_name.strip():
                raise ValueError(
                    "Invalid Sheet name: cannot start/end with whitespace")
            # check valid (letters, numbers, spaces, .?!,:;!@#$%^&*()-_)
            if not re.match(R'^[a-zA-Z0-9 .?!,:;!@#$%^&*\(\)\-\_]+$',
                              sheet_name):
                raise ValueError("Invalid Sheet name: improper characters used")
            # check uniqueness
            self.__validate_sheet_uniqueness(sheet_name)

        # sheet name not specified -> generate ununused "Sheet" + "#" name
        else:
            curr_sheet_num = 1
            sheet_name = "Sheet1"
            while sheet_name.lower() in sheet_objects:
                curr_sheet_num += 1
                sheet_name = "Sheet" + str(curr_sheet_num)

        # update list of sheet names and sheet dictionary
        sheet_names.append(sheet_name)
        sheet_objects[sheet_name.lower()] = Sheet(
            sheet_name, self.evaluator)

        self.__set_sheet_names(sheet_names) # preserves case
        self.__set_sheet_objects(sheet_objects)

        self.update_cell_values(sheet_name)
        return self.num_sheets() - 1, sheet_name

    def del_sheet(self, sheet_name: str) -> None:
        '''
        Delete the spreadsheet with the specified name.

        The sheet name match is case-insensitive; the text must match but the
        case does not have to.

        If the specified sheet name is not found, a KeyError is raised.

        Arguments:
        - sheet_name: str - sheet's name

        '''

        sheet_names = self.list_sheets()
        sheet_objects = self.get_sheet_objects()

        self.__validate_sheet_existence(sheet_name)

        original_sheet_name = sheet_objects[sheet_name.lower()].get_name()
        sheet_names.remove(original_sheet_name)
        del sheet_objects[sheet_name.lower()]

        self.__set_sheet_names(sheet_names)
        self.__set_sheet_objects(sheet_objects)
        # update all cells dependent on deleted sheet
        self.update_cell_values(sheet_name)

    def get_sheet_extent(self, sheet_name: str) -> Tuple[int, int]:
        '''
        Get the current extent of the specified spreadsheet.

        The sheet name match is case-insensitive; the text must match but the
        case does not have to.

        If the specified sheet name is not found, a KeyError is raised.

        Arguments:
        - sheet_name: str - sheet's name

        Returns:
        - tuple (num-cols, num-rows) with extent

        '''

        sheet_objects = self.get_sheet_objects()

        self.__validate_sheet_existence(sheet_name)

        return sheet_objects[sheet_name.lower()].get_extent()

    def set_cell_contents(self, sheet_name: str, location: str,
                          contents: Optional[str]) -> None:
        '''
        Set the contents of the specified cell on the specified sheet.

        The sheet name match is case-insensitive; the text must match but the
        case does not have to.  Additionally, the cell location can be
        specified in any case.

        If the specified sheet name is not found, a KeyError is raised.
        If the cell location is invalid, a ValueError is raised.

        A cell may be set to "empty" by specifying a contents of None.

        Leading and trailing whitespace are removed from the contents before
        storing them in the cell.  Storing a zero-length string "" (or a
        string composed entirely of whitespace) is equivalent to setting the
        cell contents to None.

        If the cell contents appear to be a formula, and the formula is
        invalid for some reason, this method does not raise an exception;
        rather, the cell's value will be a CellError object indicating the
        naure of the issue.

        Arguments:
        - sheet_name: str - sheet's name
        - location: str - cell location
        - contents: Optional[str] - either string of instructions to set
            contents or None

        '''

        sheet_objects = self.get_sheet_objects()
        self.evaluator.set_working_sheet(sheet_name)
        sheet_name_lower = sheet_name.lower()

        self.__validate_sheet_existence(sheet_name_lower)

        prev_value = sheet_objects[sheet_name_lower].get_cell_value(location)
        # set cell contents
        sheet_objects[sheet_name_lower].set_cell_contents(
            location, contents)
        new_value = sheet_objects[sheet_name_lower].get_cell_value(location)

        # update other cells
        if new_value == prev_value:
            self.update_cell_values(sheet_name, location, notify=False)
        else:
            self.update_cell_values(sheet_name, location)

    def get_cell_contents(self, sheet_name: str, location: str)-> Optional[str]:
        '''
        Return the contents of the specified cell on the specified sheet.

        The sheet name match is case-insensitive; the text must match but the
        case does not have to.  Additionally, the cell location can be
        specified in any case.

        If the specified sheet name is not found, a KeyError is raised.
        If the cell location is invalid, a ValueError is raised.

        Any string returned by this function will not have leading or trailing
        whitespace, as this whitespace will have been stripped off by the
        set_cell_contents() function.

        This method will never return a zero-length string; instead, empty
        cells are indicated by a value of None.

        Arguments:
        - sheet_name: str - sheet's name
        - location: str - cell's location

        Returns:
        - either string contents or None

        '''

        sheet_objects = self.get_sheet_objects()
        self.evaluator.set_working_sheet(sheet_name)
        sheet_name = sheet_name.lower()

        self.__validate_sheet_existence(sheet_name)

        return sheet_objects[sheet_name].get_cell_contents(location)

    def get_cell_value(self, sheet_name: str, location: str) -> Any:
        '''
        Return the evaluated value of the specified cell on the specified
        sheet.

        The sheet name match is case-insensitive; the text must match but the
        case does not have to.  Additionally, the cell location can be
        specified in any case.

        If the specified sheet name is not found, a KeyError is raised.
        If the cell location is invalid, a ValueError is raised.

        The value of empty cells is None.  Non-empty cells may contain a
        value of str, decimal.Decimal, or CellError.

        Decimal values will not have trailing zeros to the right of any
        decimal place, and will not include a decimal place if the value is a
        whole number.  For example, this function would not return
        Decimal('1.000'); rather it would return Decimal('1').

        Arguments:
        - sheet_name: str - sheet's name
        - location: str - cell's location

        Returns:
        - the cell value

        '''

        sheet_objects = self.get_sheet_objects()
        sheet_name = sheet_name.lower()

        self.__validate_sheet_existence(sheet_name)

        return sheet_objects[sheet_name].get_cell_value(location)

    def update_cell_values(self, updated_sheet: str, updated_cell: Optional[str]
        = None, renamed_sheet: Optional[str] = None, notify: Optional[bool] =
        True) -> None:
        '''
        Updates the contents of all cells. If given a sheet and/or cell,
        only updates cells effected.

        Arguments:
        - updated_sheet - sheet that has been updated
        - updated_cell - cell that has been updated
        - renamed_sheet - new name of renamed sheet with preserved case

        '''

        sheet_objects = self.get_sheet_objects()

        # get all the cell children
        adj = {}
        for sheet in sheet_objects.values():
            adj.update(sheet.get_cell_adjacency_list())

        # make a graph of cell children, transpose to get graph of cell parents
        cell_graph = Graph(adj)
        cell_graph.transpose()

        # get cells to update if only given a sheet
        if updated_cell is None:
            # get the cells in the sheet
            updated_cells = [(child_sheet, child_cell)
            for children in adj.values()
            for (child_sheet, child_cell) in children
            if child_sheet in (updated_sheet, renamed_sheet)]
            # rename references if we have a renamed sheet
            if renamed_sheet is not None:
                # fix new sheet name
                if re.search(R'[ .?!,:;!@#$%^&*\(\)\-]', renamed_sheet):
                    renamed_sheet = "'"+renamed_sheet+"'"

                # get the adjacency list of the cell parents graph
                parent_adj = cell_graph.get_adjacency_list()

                # go through cells that reference the cells on sheet
                for ref in updated_cells:
                    for (sheet, cell) in parent_adj[ref]:
                        # get cell contents
                        contents = self.get_cell_contents(sheet, cell)

                        # replace sheet name with new name
                        contents=re.sub(R"([=\+\-*/& ])"+updated_sheet+"!",
                                        R"\1"+renamed_sheet+"!",
                                        contents, flags=re.IGNORECASE)
                        contents=re.sub("'"+updated_sheet+"'"+"!",
                        renamed_sheet+"!", contents, flags=re.IGNORECASE)

                        # set the new contents with new sheet name
                        sheet_objects[sheet.lower()].set_cell_contents(
                            cell, contents)

                        # call helper function to update sheet names in contents
                        self.__format_sheet_names(sheet, cell,
                                                    adj[(sheet, cell)])

                self.__set_sheet_objects(sheet_objects)
        else:
            updated_cells = [(updated_sheet, updated_cell)]

        # call helper to get the topological sort of cells to update
        cell_topological = self.__get_topological(cell_graph, updated_cells,
            adj)

        # call helper to update and notify cells that need updating
        self.__update_notify_cells(updated_cells, cell_topological, notify,
            updated_cell)

    @staticmethod
    def load_workbook(fp: TextIO) -> 'Workbook':
        '''
        This is a static method (not an instance method) to load a workbook
        from a text file or file-like object in JSON format, and return the
        new Workbook instance.  Note that the _caller_ of this function is
        expected to have opened the file; this function merely reads the file.

        If the contents of the input cannot be parsed by the Python json
        module then a json.JSONDecodeError should be raised by the method.
        (Just let the json module's exceptions propagate through.)  Similarly,
        if an IO read error occurs (unlikely but possible), let any raised
        exception propagate through.

        If any expected value in the input JSON is missing (e.g. a sheet
        object doesn't have the "cell-contents" key), raise a KeyError with
        a suitably descriptive message.

        If any expected value in the input JSON is not of the proper type
        (e.g. an object instead of a list, or a number instead of a string),
        raise a TypeError with a suitably descriptive message.

        Arguments:
        - fp: TextIO - json file to load

        Returns:
        - a Workbook object with contents specified by fp

        '''

        loaded_wb = json.load(fp)
        new_wb = Workbook()

        if "sheets" not in loaded_wb:
            raise KeyError("Missing: 'sheets'")
        sheets = loaded_wb["sheets"]
        if not isinstance(sheets, list):
            raise TypeError("'sheets' is not proper type (list)")

        for sheet in sheets:
            if not isinstance(sheet, dict):
                raise TypeError(
                    "Sheet representation is not proper type (dict)")

            if "name" not in sheet:
                raise KeyError("Missing: 'name'")
            if not isinstance(sheet["name"], str):
                raise TypeError("Sheet name is not proper type (string)")
            sheet_name = sheet["name"]

            if not isinstance(sheet["cell-contents"], dict):
                raise TypeError("Cell-contents is not proper type (dictionary))")
            if "cell-contents" not in sheet:
                raise KeyError("Missing: 'cell-contents'")
            cell_contents = sheet["cell-contents"]

            new_wb.new_sheet(sheet_name)

            for location, contents in cell_contents.items():
                if not isinstance(location, str):
                    raise TypeError("Location is not proper type (string)")

                if not isinstance(contents, str):
                    raise TypeError("Contents is not proper type (string)")

                new_wb.set_cell_contents(sheet_name, location, contents)

        return new_wb

    def save_workbook(self, fp: TextIO) -> None:
        '''
        Instance method (not a static/class method) to save a workbook to a
        text file or file-like object in JSON format.  Note that the _caller_
        of this function is expected to have opened the file; this function
        merely writes the file.

        If an IO write error occurs (unlikely but possible), let any raised
        exception propagate through.

        Arguments:
        - fp: TextIO - write supporting file like object to save to

        '''

        obj = {}
        json_sheets = []
        sheet_names = self.list_sheets()
        sheet_objects = self.get_sheet_objects()

        for sheet_name in sheet_names: # preserves ordering
            sheet  = sheet_objects[sheet_name.lower()]
            json_sheets.append(sheet.save_sheet())

        obj = {
            "sheets": json_sheets
        }

        json.dump(obj=obj, fp=fp)

    def notify_cells_changed(self, notify_function:
        Callable[['Workbook', Iterable[Tuple[str, str]]], None]) -> None:
        '''
        Request that all changes to cell values in the workbook are reported
        to the specified notify_function.  The values passed to the notify
        function are the workbook, and an iterable of 2-tuples of strings,
        of the form ([sheet name], [cell location]).  The notify_function is
        expected not to return any value; any return-value will be ignored.

        Multiple notification functions may be registered on the workbook;
        functions will be called in the order that they are registered.

        A given notification function may be registered more than once; it
        will receive each notification as many times as it was registered.

        If the notify_function raises an exception while handling a
        notification, this will not affect workbook calculation updates or
        calls to other notification functions.

        A notification function is expected to not mutate the workbook or
        iterable that it is passed to it.  If a notification function violates
        this requirement, the behavior is undefined.

        Arguments:
        - notify_function: Callable[['Workbook', Iterable[Tuple], None]] -
            callable function to notify that a cell value is changed

        '''

        self.notify_functions.append(notify_function)

    def rename_sheet(self, sheet_name: str, new_sheet_name: str) -> None:
        '''
        Rename the specified sheet to the new sheet name.  Additionally, all
        cell formulas that referenced the original sheet name are updated to
        reference the new sheet name (using the same case as the new sheet
        name, and single-quotes iff [if and only if] necessary).

        The sheet_name match is case-insensitive; the text must match but the
        case does not have to.

        As with new_sheet(), the case of the new_sheet_name is preserved by
        the workbook.

        If the sheet_name is not found, a KeyError is raised.

        If the new_sheet_name is an empty string or is otherwise invalid, a
        ValueError is raised.

        Arguments:
        - sheet_name: str - name of sheet to be renamed
        - new_sheet_name: str - new name to be used

        '''

        sheet_names = self.list_sheets()
        sheet_objects = self.get_sheet_objects()
        self.__validate_sheet_existence(sheet_name)

        # assume new_sheet_name is not None
        # checking empty string
        if new_sheet_name == "":
            raise ValueError("Invalid Sheet name: cannot be empty string")
        # check whitespace
        if new_sheet_name != new_sheet_name.strip():
            raise ValueError(
                "Invalid Sheet name: cannot start/end with whitespace")
        # check valid (letters, numbers, spaces, .?!,:;!@#$%^&*()-_)
        if not re.match(R'^[a-zA-Z0-9 .?!,:;!@#$%^&*\(\)\-\_]+$',
                            new_sheet_name):
            raise ValueError("Invalid Sheet name: improper characters used")

        # check uniqueness
        self.__validate_sheet_uniqueness(new_sheet_name)

        # Update sheet_names (list preserving order & case of sheet names)
        # old_sheet_name used to retrieve proper casing
        old_sheet_name = sheet_objects[sheet_name.lower()].get_name()
        old_sheet_idx = sheet_names.index(old_sheet_name)
        sheet_names[old_sheet_idx] = new_sheet_name
        self.__set_sheet_names(sheet_names)

        # Update sheet_objects dict (delete old key, add key with new name)
        sheet = sheet_objects[sheet_name.lower()]
        sheet.set_name(new_sheet_name)
        sheet_objects[new_sheet_name.lower()] = sheet
        del sheet_objects[sheet_name.lower()]
        self.__set_sheet_objects(sheet_objects)

        # updates the contents of all cells referencing the cell name
        self.update_cell_values(sheet_name, renamed_sheet = new_sheet_name)


    def move_sheet(self, sheet_name: str, index: int) -> None:
        '''
        Move the specified sheet to the specified index in the workbook's
        ordered sequence of sheets.  The index can range from 0 to
        workbook.num_sheets() - 1.  The index is interpreted as if the
        specified sheet were removed from the list of sheets, and then
        re-inserted at the specified index.

        The sheet name match is case-insensitive; the text must match but the
        case does not have to.

        If the specified sheet name is not found, a KeyError is raised.

        If the index is outside the valid range, an IndexError is raised.

        Arguments:
        - sheet_name: str - name of the sheet to be moved
        - index: int - index to move the desired sheet to

        '''

        sheet_names = self.list_sheets()
        sheet_objects = self.get_sheet_objects()
        self.__validate_sheet_existence(sheet_name)

        if index < 0 or index >= self.num_sheets():
            raise IndexError("Provided index is outside valid range")

        # Handles case when "shEEt1" is provided to move "Sheet1"
        sheet_name = sheet_objects[sheet_name.lower()].get_name()
        sheet_names.remove(sheet_name)
        sheet_names.insert(index, sheet_name)
        self.__set_sheet_names(sheet_names)

    def copy_sheet(self, sheet_name: str) -> Tuple[int, str]:
        '''
        Make a copy of the specified sheet, storing the copy at the end of the
        workbook's sequence of sheets.  The copy's name is generated by
        appending "_1", "_2", ... to the original sheet's name (preserving the
        original sheet name's case), incrementing the number until a unique
        name is found.  As usual, "uniqueness" is determined in a
        case-insensitive manner.

        The sheet name match is case-insensitive; the text must match but the
        case does not have to.

        The copy should be added to the end of the sequence of sheets in the
        workbook.  Like new_sheet(), this function returns a tuple with two
        elements:  (0-based index of copy in workbook, copy sheet name).  This
        allows the function to report the new sheet's name and index in the
        sequence of sheets.

        If the specified sheet name is not found, a KeyError is raised.

        Arguments:
        - sheet_name: str - name of the sheet to copy

        Returns:
        - Tuple of int, str holding the index of the sheet in the workbook as
            well as the copied sheet's name

        '''

        sheet_objects = self.get_sheet_objects()
        self.__validate_sheet_existence(sheet_name)

        # generate sheet name for copy
        og_sheet_name = sheet_objects[sheet_name.lower()].get_name()
        copy_num = 1
        sheet_copy_name = og_sheet_name + "_" + str(copy_num)
        while sheet_copy_name.lower() in sheet_objects:
            copy_num += 1
            sheet_copy_name = og_sheet_name + "_" + str(copy_num)

        # explicitly set each cell in (new) copy sheet using locations and
        # contents from copied sheet
        (sheet_copy_idx, sheet_copy_name) = self.new_sheet(sheet_copy_name)
        cells_dict = sheet_objects[sheet_name.lower()].get_all_cells()
        for coords, cell in cells_dict.items():
            loc = get_loc_from_coords(coords)
            self.set_cell_contents(sheet_copy_name, loc, cell.get_contents())

        return sheet_copy_idx, sheet_copy_name

    def move_cells(self, sheet_name: str, start_location: str,
            end_location: str, to_location: str, to_sheet: Optional[str] = None
            ) -> None:
        '''
        Move cells from one location to another, possibly moving them to
        another sheet.  All formulas in the area being moved will also have
        all relative and mixed cell-references updated by the relative
        distance each formula is being copied.

        Cells in the source area (that are not also in the target area) will
        become empty due to the move operation.

        The start_location and end_location specify the corners of an area of
        cells in the sheet to be moved.  The to_location specifies the
        top-left corner of the target area to move the cells to.

        Both corners are included in the area being moved; for example,
        copying cells A1-A3 to B1 would be done by passing
        start_location="A1", end_location="A3", and to_location="B1".

        The start_location value does not necessarily have to be the top left
        corner of the area to move, nor does the end_location value have to be
        the bottom right corner of the area; they are simply two corners of
        the area to move.

        This function works correctly even when the destination area overlaps
        the source area.

        The sheet name matches are case-insensitive; the text must match but
        the case does not have to.

        If to_sheet is None then the cells are being moved to another
        location within the source sheet.

        If any specified sheet name is not found, a KeyError is raised.
        If any cell location is invalid, a ValueError is raised.

        If the target area would extend outside the valid area of the
        spreadsheet (i.e. beyond cell ZZZZ9999), a ValueError is raised, and
        no changes are made to the spreadsheet.

        If a formula being moved contains a relative or mixed cell-reference
        that will become invalid after updating the cell-reference, then the
        cell-reference is replaced with a #REF! error-literal in the formula.

        Arguments:
        - sheet_name: str - name of sheet containing cells to be moved
        - start_location: str - location of corner of area of cells to be moved
        - end_location: str - location of opposite corner of area of cells to
            be moved
        - to_location: str - location of top left corner of area where cells
            are to be moved to
        - to_sheet: Optional[str] - either string of new sheet to move cells
            to or None

        '''
        # could make another helper
        self.__validate_sheet_existence(sheet_name)
        sheet_objects = self.get_sheet_objects()

        source_sheet = sheet_objects[sheet_name.lower()] 
        source_cells = source_sheet.get_source_cells(start_location,
            end_location) # Dict[locs, contents]

        if to_sheet is None:
            to_sheet = sheet_name
        else:
            self.__validate_sheet_existence(to_sheet)
            # do we need to make new sheet if to_sheet does not exist?
        target_sheet = sheet_objects[to_sheet.lower()]
        target_cells = target_sheet.get_target_cells(sheet_name, start_location, 
            end_location, to_location, source_cells) # Dict[locs, contents]

        # Set contents of source cells (not in target area) to None
        source_set = set(source_cells.keys())
        target_set = set(target_cells.keys())
        source_target_set_diff = source_set.difference(target_set)
        for loc in list(source_target_set_diff):
            self.set_cell_contents(sheet_name, loc, None)

        # Set contents of target cells (within same sheet if to_sheet is None)
        for loc, contents in target_cells.items():
            self.set_cell_contents(to_sheet, loc, contents)


    def copy_cells(self, sheet_name: str, start_location: str,
            end_location: str, to_location: str, to_sheet: Optional[str] = None
            ) -> None:
        '''
        Copy cells from one location to another, possibly copying them to
        another sheet.  All formulas in the area being copied will also have
        all relative and mixed cell-references updated by the relative
        distance each formula is being copied.

        Cells in the source area (that are not also in the target area) are
        left unchanged by the copy operation.

        The start_location and end_location specify the corners of an area of
        cells in the sheet to be copied.  The to_location specifies the
        top-left corner of the target area to copy the cells to.

        Both corners are included in the area being copied; for example,
        copying cells A1-A3 to B1 would be done by passing
        start_location="A1", end_location="A3", and to_location="B1".

        The start_location value does not necessarily have to be the top left
        corner of the area to copy, nor does the end_location value have to be
        the bottom right corner of the area; they are simply two corners of
        the area to copy.

        This function works correctly even when the destination area overlaps
        the source area.

        The sheet name matches are case-insensitive; the text must match but
        the case does not have to.

        If to_sheet is None then the cells are being copied to another
        location within the source sheet.

        If any specified sheet name is not found, a KeyError is raised.
        If any cell location is invalid, a ValueError is raised.

        If the target area would extend outside the valid area of the
        spreadsheet (i.e. beyond cell ZZZZ9999), a ValueError is raised, and
        no changes are made to the spreadsheet.

        If a formula being copied contains a relative or mixed cell-reference
        that will become invalid after updating the cell-reference, then the
        cell-reference is replaced with a #REF! error-literal in the formula.

        Arguments:
        - sheet_name: str - name of the sheet containing cells to be copied
        - start_location: str - location of corner of area of cells to be
            copied
        - end_location: str - location of opposite corner of area of cells to
            be copied
        - to_location: str - location of top left corner of area where cells
            are to be copied to
        - to_sheet: Optional[str] - either string of new sheet to copy cells
            to or None

        '''

        self.__validate_sheet_existence(sheet_name)
        sheet_objects = self.get_sheet_objects()

        source_sheet = sheet_objects[sheet_name.lower()] 
        source_cells = source_sheet.get_source_cells(start_location,
            end_location) # Dict[locs, contents]

        if to_sheet is None:
            to_sheet = sheet_name
        else:
            self.__validate_sheet_existence(to_sheet)
        target_sheet = sheet_objects[to_sheet.lower()]
        target_cells = target_sheet.get_target_cells(sheet_name, start_location, 
            end_location, to_location, source_cells) # Dict[locs, contents]

        # Set contents of target cells (within same sheet if to_sheet is None)
        for loc, contents in target_cells.items():
            self.set_cell_contents(to_sheet, loc, contents)

    ########################################################################
    # Private Helpers
    ########################################################################

    def __validate_sheet_existence(self, sheet_name: str) -> None:
        '''
        Validate whether the given sheet name already exists within the workbook

        Throw a KeyError if the name cannot be found

        Arguments:
        - sheet_name: str - name of the sheet to validate

        '''

        sheet_objects = self.get_sheet_objects()

        if sheet_name.lower() not in sheet_objects:
            raise KeyError(f"Specified sheet name '{sheet_name}' is not found")

    def __validate_sheet_uniqueness(self, sheet_name: str) -> None:
        '''
        Validate that the given sheet name does not already exist within the
        workbook

        Throw a ValueError if the name already exists

        Arguments:
        - sheet_name: str - name of the sheet to validate

        '''

        sheet_objects = self.get_sheet_objects()

        if sheet_name.lower() in sheet_objects:
            raise ValueError(f"Sheet name '{sheet_name}' already exists")

    def __format_sheet_names(self, sheet_name: str, location: str,
        sheets_in_contents: List[Tuple]) -> None:
        '''
        Set the cell's contents to be properly formatted so that sheet names
        with quotations that do not need them, will have them removed

        Arguments:
        - sheet_name: str - name of the current cell's sheet
        - location: str - location of the current cell
        - sheets_in_contents: List[Tuple] - list of the sheets referenced in
            the current cell's contents

        '''

        sheet_objects = self.get_sheet_objects()

        for sheet, _ in sheets_in_contents:
            if not re.search(R'[ .?!,:;!@#$%^&*\(\)\-]', sheet):
                curr_contents = self.get_cell_contents(sheet_name, location)
                contents = re.sub("'"+sheet+"'", sheet, curr_contents)
                sheet_objects[sheet_name.lower()]\
                    .set_cell_contents(location, contents)
<<<<<<< HEAD
        self.__set_sheet_objects(sheet_objects)

    def __get_topological(self, cell_graph: Graph, updated_cells: List[Tuple],
        adj: Dict[Tuple, List[Tuple]]) -> None:
        '''
        Updates and notifies cells using the topological sort provided.

        Arguments:
        - updated_cells - list of cells that were changed
        - cell_topological - list of cells affected by updated_cells in order

        '''

        # get the graph of only cells needing to be updated
        reachable = cell_graph.get_reachable_nodes(updated_cells)
        cell_graph.subgraph_from_nodes(reachable)

        # get the acyclic components from the scc
        components = cell_graph.get_strongly_connected_components()
        dag_nodes = set()

        sheet_objects = self.get_sheet_objects()

        # if nodes are part of cycle make them a circlular reference
        # else add them to dag graph
        for component in components:
            if len(component) == 1 and component[0] not in adj[component[0]]:
                dag_nodes.add(component[0])

            else:
                for sheet, cell in component:
                    sheet_objects[
                        sheet.lower()].get_cell(cell).set_circular_error()
                self.__set_sheet_objects(sheet_objects)

        cell_graph.subgraph_from_nodes(dag_nodes)

        # get the topological sort of non-circular nodes needing to be updated
        cell_topological = cell_graph.topological_sort()
        return cell_topological

    # pylint: disable=broad-exception-caught

    # We disable the checks for a general exception here, since we are
    # specified to not propogate an error that occurs in a given notify
    # function, and we are unsure of exception types

    def __update_notify_cells(self, updated_cells: List[Tuple],
        cell_topological: List[Tuple], notify: bool, updated_cell: Optional[str]
        ) -> None:
        '''
        Updates and notifies cells using the topological sort provided.

        Arguments:
        - updated_cells - list of cells that were changed
        - cell_topological - list of cells affected by updated_cells in order

        '''

        sheet_objects = self.get_sheet_objects()

        # get cells to notify
        notify_cells = []
        if notify and updated_cell is not None:
            notify_cells = updated_cells

        # update cells
        for sheet, cell in cell_topological:
            if (sheet, cell) not in updated_cells:
                name = sheet.lower()
                prev_value = sheet_objects[name].get_cell_value(cell)
                sheet_objects[name].set_cell_contents(cell,
                    sheet_objects[name].get_cell_contents(cell))
                new_value = sheet_objects[name].get_cell_value(cell)
                if new_value != prev_value:
                    notify_cells.append((sheet, cell))

        self.__set_sheet_objects(sheet_objects)
        for notify_function in self.notify_functions:
            try:
                notify_function(self, notify_cells)
            except Exception:
                pass
=======
        self.__set_sheet_objects(sheet_objects)
>>>>>>> 6be26b86
<|MERGE_RESOLUTION|>--- conflicted
+++ resolved
@@ -955,7 +955,6 @@
                 contents = re.sub("'"+sheet+"'", sheet, curr_contents)
                 sheet_objects[sheet_name.lower()]\
                     .set_cell_contents(location, contents)
-<<<<<<< HEAD
         self.__set_sheet_objects(sheet_objects)
 
     def __get_topological(self, cell_graph: Graph, updated_cells: List[Tuple],
@@ -1038,7 +1037,4 @@
             try:
                 notify_function(self, notify_cells)
             except Exception:
-                pass
-=======
-        self.__set_sheet_objects(sheet_objects)
->>>>>>> 6be26b86
+                pass