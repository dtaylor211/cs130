--- conflicted
+++ resolved
@@ -1,10 +1,6 @@
 import re
 import json
-<<<<<<< HEAD
 from typing import Optional, List, Tuple, Any, Dict, Callable, Iterable, TextIO
-=======
-from typing import Optional, List, Tuple, Any, Dict, TextIO, Iterable, Callable
->>>>>>> 9bc8c6e0
 
 from .sheet import Sheet
 from .evaluator import Evaluator
@@ -428,13 +424,8 @@
 
         json.dump(obj=obj, fp=fp)
 
-<<<<<<< HEAD
     def notify_cells_changed(self, notify_function: 
         Callable[['Workbook', Iterable[Tuple[str, str]]], None]) -> None:
-=======
-    def notify_cells_changed(self,
-            notify_function: Callable[['Workbook', Iterable[Tuple[str, str]]], None]) -> None:
->>>>>>> 9bc8c6e0
         # Request that all changes to cell values in the workbook are reported
         # to the specified notify_function.  The values passed to the notify
         # function are the workbook, and an iterable of 2-tuples of strings,
