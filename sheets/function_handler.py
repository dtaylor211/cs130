--- conflicted
+++ resolved
@@ -86,13 +86,9 @@
         bool_result = True
         for expression in args:
             arg = expression.children[0]
-<<<<<<< HEAD
-            res = convert_to_bool(arg, type(arg)) if arg is not None else False
-=======
             if isinstance(arg, CellError):
                 return Tree('cell_error', [arg])
-            res = convert_to_bool(arg, type(arg))
->>>>>>> c8ee12bb
+            res = convert_to_bool(arg, type(arg)) if arg is not None else False
             bool_result = bool_result and res
 
         return Tree('bool', [bool_result])
