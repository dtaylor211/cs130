'''
Function Handler

This module holds the basic functionality of dealing with function calls.

See the Evaluator module for implementation.

Classes:
- FunctionHandler

    Methods:
    - map_func(object, str) -> Callable

'''

from typing import Callable, List
from lark import Tree

from .utils import convert_to_bool
from .cell_error import CellError


class FunctionHandler:
    '''
    Handles internal function calls

    '''

    def __init__(self):
        '''
        Initialize a new function handler

        '''

        self._recognized_funcs = {
            'and': self.__and,
            'or': self.__or,
            'not': self.__not,
            'xor': self.__xor,
            'exact': self.__exact,
            'if': self.__if,
            'iferror': self.__iferror,
            # 'choose': self.__choose,
            # 'isblank': self.__isblank,
            # 'iserror': self.__iserror,
            # 'version': self.__version,
            # 'indirect': self.__indirect
        }

    def map_func(self, func_name: str) -> Callable:
        '''
        Map a function name to its Callable counterpart

        Arguments:
        - func_name: str - name of desired function

        Returns:
        - Callable function with name func_name

        '''

        return self._recognized_funcs[func_name]

    def __and(self, args: List) -> Tree:
        '''
        AND logic functionality

        Arguments:
        - args: List - list of arguments to given function

        Returns:
        - Tree containing boolean result

        '''

        if len(args) < 1:
            raise TypeError('Invalid number of arguments')

        bool_result = True
        for expression in args:
<<<<<<< HEAD
            a = expression.children[0]
            res = convert_to_bool(a, type(a))
            bool_result = bool_result and res
=======
            arg = expression.children[0]
            res = convert_to_bool(arg, type(arg))
            if not res:
                return Tree('bool', [False])
>>>>>>> 6f44c67e

        return Tree('bool', [bool_result])

    def __or(self, args: List) -> Tree:
        '''
        OR logic functionality

        Arguments:
        - args: List

        Returns:
        - Tree containing boolean result

        '''

        if len(args) < 1:
            raise TypeError('Invalid number of arguments')

        bool_result = False
        for expression in args:
            a = expression.children[0]
            res = convert_to_bool(a, type(a))
            bool_result = bool_result or res

        return Tree('bool', [bool_result])

    def __not(self, args: List) -> Tree:
        '''
        NOT logic functionality

        Arguments:
        - args: List

        Returns:
        - Tree containing boolean result

        '''

        if len(args) != 1:
            raise TypeError('Invalid number of arguments')

        a = args[0].children[0]
        res = convert_to_bool(a, type(a))
        bool_result = not res

        return Tree('bool', [bool_result])

    def __xor(self, args: List) -> Tree:
        '''
        XOR logic functionality

        Arguments:
        - args: List

        Returns:
        - Tree containing boolean result

        '''

        if len(args) < 1:
            raise TypeError('Invalid number of arguments')

        bool_result = False
        for expression in args:
            a = expression.children[0]
            res = convert_to_bool(a, type(a))
            # only flips when res true, will be true on odd number of true args
            bool_result = bool_result != res

        return Tree('bool', [bool_result])

    def __exact(self, args: List) -> Tree:
        '''
        EXACT logic functionality

        Arguments:
        - args: List

        Returns:
        - Tree containing boolean result

        '''

        if len(args) != 2:
            raise TypeError('Invalid number of arguments')

        str1 = args[0].children[0]
        str2 = args[1].children[0]

        if type(str1) == bool:
            str1 = str(str1).upper()
        if type(str2) == bool:
            str2 = str(str2).upper()

        # Check for compatible types, deal with empty case
        str1 = '' if str1 is None else str(str1)
        str2 = '' if str2 is None else str(str2)

        bool_result = str1 == str2

        return Tree('bool', [bool_result])

    def __if(self, args: List) -> Tree:
        '''
        IF logic functionality

        Arguments:
        - args: List

        Returns:
        - Tree containing result value

        '''

        if len(args) != 2 and len(args) != 3:
            raise TypeError('Invalid number of arguments')

        a = args[0].children[0]
        res = convert_to_bool(a, type(a))
        if res:
            return args[1]
        elif len(args) == 3:
            return args[2]

        return Tree('bool', [False])

    def __iferror(self, args: List) -> Tree:
        '''
        IFERROR logic functionality

        Arguments:
        - args: List

        Returns:
        - Tree containing result value

        '''

        if len(args) != 1 and len(args) != 2:
            raise TypeError('Invalid number of arguments')

        a = args[0].children[0]
        if not isinstance(a, CellError):
            return args[0]
        elif len(args) == 2:
            return args[1]

        return Tree('string', [""])<|MERGE_RESOLUTION|>--- conflicted
+++ resolved
@@ -78,16 +78,76 @@
 
         bool_result = True
         for expression in args:
-<<<<<<< HEAD
+            arg = expression.children[0]
+            res = convert_to_bool(arg, type(arg))
+            bool_result = bool_result and res
+
+        return Tree('bool', [bool_result])
+
+    def __or(self, args: List) -> Tree:
+        '''
+        OR logic functionality
+
+        Arguments:
+        - args: List - list of arguments to given function
+
+        Returns:
+        - Tree containing boolean result
+
+        '''
+
+        if len(args) < 1:
+            raise TypeError('Invalid number of arguments')
+
+        bool_result = False
+        for expression in args:
+            arg = expression.children[0]
+            res = convert_to_bool(arg, type(arg))
+            bool_result = bool_result or res
+
+        return Tree('bool', [bool_result])
+
+    def __not(self, args: List) -> Tree:
+        '''
+        NOT logic functionality
+
+        Arguments:
+        - args: List - list of arguments to given function
+
+        Returns:
+        - Tree containing boolean result
+
+        '''
+
+        if len(args) != 1:
+            raise TypeError('Invalid number of arguments')
+
+        arg = args[0].children[0]
+        res = convert_to_bool(arg, type(arg))
+        bool_result = not res
+
+        return Tree('bool', [bool_result])
+
+    def __xor(self, args: List) -> Tree:
+        '''
+        XOR logic functionality
+
+        Arguments:
+        - args: List - list of arguments to given function
+
+        Returns:
+        - Tree containing boolean result
+
+        '''
+
+        if len(args) < 1:
+            raise TypeError('Invalid number of arguments')
+
+        bool_result = True
+        for expression in args:
             a = expression.children[0]
             res = convert_to_bool(a, type(a))
             bool_result = bool_result and res
-=======
-            arg = expression.children[0]
-            res = convert_to_bool(arg, type(arg))
-            if not res:
-                return Tree('bool', [False])
->>>>>>> 6f44c67e
 
         return Tree('bool', [bool_result])
 
@@ -96,7 +156,7 @@
         OR logic functionality
 
         Arguments:
-        - args: List
+        - args: List - list of arguments to given function
 
         Returns:
         - Tree containing boolean result
@@ -119,7 +179,7 @@
         NOT logic functionality
 
         Arguments:
-        - args: List
+        - args: List - list of arguments to given function
 
         Returns:
         - Tree containing boolean result
@@ -140,7 +200,7 @@
         XOR logic functionality
 
         Arguments:
-        - args: List
+        - args: List - list of arguments to given function
 
         Returns:
         - Tree containing boolean result
@@ -164,7 +224,7 @@
         EXACT logic functionality
 
         Arguments:
-        - args: List
+        - args: List - list of arguments to given function
 
         Returns:
         - Tree containing boolean result
@@ -195,7 +255,7 @@
         IF logic functionality
 
         Arguments:
-        - args: List
+        - args: List - list of arguments to given function
 
         Returns:
         - Tree containing result value
@@ -219,7 +279,7 @@
         IFERROR logic functionality
 
         Arguments:
-        - args: List
+        - args: List - list of arguments to given function
 
         Returns:
         - Tree containing result value
