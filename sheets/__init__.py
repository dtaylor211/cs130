# Initialization script
from .workbook import Workbook
from .cell_error import CellError, CellErrorType

<<<<<<< HEAD
version = '1.0'
=======
version = '1.1'
>>>>>>> 2c94cb1a

__all__ = ['Workbook', 'CellError', 'CellErrorType']<|MERGE_RESOLUTION|>--- conflicted
+++ resolved
@@ -2,10 +2,6 @@
 from .workbook import Workbook
 from .cell_error import CellError, CellErrorType
 
-<<<<<<< HEAD
-version = '1.0'
-=======
 version = '1.1'
->>>>>>> 2c94cb1a
 
 __all__ = ['Workbook', 'CellError', 'CellErrorType']