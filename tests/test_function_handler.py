--- conflicted
+++ resolved
@@ -306,17 +306,6 @@
         result = EVALUATOR.transform(tree)
         assert result == Tree('cell_ref', [False])
 
-<<<<<<< HEAD
-    def test_version(self) -> None:
-        '''
-        '''
-
-        tree = PARSER.parse('=VERSION()')
-        result = EVALUATOR.transform(tree)
-        assert result == Tree('string', [version])
-
-        tree = PARSER.parse('=VERSION(arg1)')
-=======
     def test_choose(self) -> None:
         '''
         Test CHOOSE logic
@@ -328,48 +317,155 @@
         WB.set_cell_contents('Test', 'A3', '=0')
 
         tree = PARSER.parse('=CHOOSE()')
->>>>>>> c3b85f27
-        result = EVALUATOR.transform(tree).children[-1]
-        assert isinstance(result, CellError)
-        assert result.get_type() == CellErrorType.TYPE_ERROR
-
-<<<<<<< HEAD
+        result = EVALUATOR.transform(tree).children[-1]
+        assert isinstance(result, CellError)
+        assert result.get_type() == CellErrorType.TYPE_ERROR
+        
+        tree = PARSER.parse('=CHOOSE(A1)')
+        result = EVALUATOR.transform(tree).children[-1]
+        assert isinstance(result, CellError)
+        assert result.get_type() == CellErrorType.TYPE_ERROR
+
+        tree = PARSER.parse('=CHOOSE("string", A1, 0)')
+        result = EVALUATOR.transform(tree).children[-1]
+        assert isinstance(result, CellError)
+        assert result.get_type() == CellErrorType.TYPE_ERROR
+
+        tree = PARSER.parse('=CHOOSE("0", A1, 0)')
+        result = EVALUATOR.transform(tree).children[-1]
+        assert isinstance(result, CellError)
+        assert result.get_type() == CellErrorType.TYPE_ERROR
+
+        tree = PARSER.parse('=CHOOSE("1.5", A1, 0)')
+        result = EVALUATOR.transform(tree).children[-1]
+        assert isinstance(result, CellError)
+        assert result.get_type() == CellErrorType.TYPE_ERROR
+
+        tree = PARSER.parse('=CHOOSE("3", A1, 0)')
+        result = EVALUATOR.transform(tree).children[-1]
+        assert isinstance(result, CellError)
+        assert result.get_type() == CellErrorType.TYPE_ERROR
+
+        tree = PARSER.parse('=CHOOSE(A1, 1, 12)')
+        result = EVALUATOR.transform(tree)
+        assert result == Tree('number', [Decimal('12')])
+
+        tree = PARSER.parse('=CHOOSE(A2, "string1")')
+        result = EVALUATOR.transform(tree)
+        assert result == Tree('string', ["string1"])
+
+        tree = PARSER.parse('=CHOOSE(A3+1, A2, A1)')
+        result = EVALUATOR.transform(tree)
+        assert result == Tree('cell_ref', [True])
+
+    def test_isblank(self) -> None:
+        '''
+        Test ISBLANK logic
+
+        '''
+
+        WB.set_cell_contents('Test', 'A1', '')
+        WB.set_cell_contents('Test', 'A2', '=False')
+        WB.set_cell_contents('Test', 'A3', '=0')
+
+        tree = PARSER.parse('=ISBLANK()')
+        result = EVALUATOR.transform(tree).children[-1]
+        assert isinstance(result, CellError)
+        assert result.get_type() == CellErrorType.TYPE_ERROR
+
+        tree = PARSER.parse('=ISBLANK("string", A1)')
+        result = EVALUATOR.transform(tree).children[-1]
+        assert isinstance(result, CellError)
+        assert result.get_type() == CellErrorType.TYPE_ERROR
+
+        tree = PARSER.parse('=ISBLANK("")')
+        result = EVALUATOR.transform(tree)
+        assert result == Tree('bool', [False])
+
+        tree = PARSER.parse('=ISBLANK(A1)')
+        result = EVALUATOR.transform(tree)
+        assert result == Tree('bool', [True])
+
+        tree = PARSER.parse('=ISBLANK(A2)')
+        result = EVALUATOR.transform(tree)
+        assert result == Tree('bool', [False])
+
+        tree = PARSER.parse('=ISBLANK(A3)')
+        result = EVALUATOR.transform(tree)
+        assert result == Tree('bool', [False])
+
+    def test_iserror(self) -> None:
+        '''
+        Test ISERROR logic
+
+        '''
+
+        WB.set_cell_contents('Test', 'A1', '')
+        WB.set_cell_contents('Test', 'A2', '=A1+')
+        WB.set_cell_contents('Test', 'A3', '=1/0')
+
+        tree = PARSER.parse('=ISERROR()')
+        result = EVALUATOR.transform(tree).children[-1]
+        assert isinstance(result, CellError)
+        assert result.get_type() == CellErrorType.TYPE_ERROR
+
+        tree = PARSER.parse('=ISERROR("string", A1)')
+        result = EVALUATOR.transform(tree).children[-1]
+        assert isinstance(result, CellError)
+        assert result.get_type() == CellErrorType.TYPE_ERROR
+
+        tree = PARSER.parse('=ISERROR("A1+")')
+        result = EVALUATOR.transform(tree)
+        assert result == Tree('bool', [False])
+
+        tree = PARSER.parse('=ISERROR(A1)')
+        result = EVALUATOR.transform(tree)
+        assert result == Tree('bool', [False])
+
+        tree = PARSER.parse('=ISERROR(A2)')
+        result = EVALUATOR.transform(tree)
+        assert result == Tree('bool', [True])
+
+        tree = PARSER.parse('=ISERROR(A3)')
+        result = EVALUATOR.transform(tree)
+        assert result == Tree('bool', [True])
+
+    def test_version(self) -> None:
+        '''
+        test VERSION functionality
+
+        '''
+
+        tree = PARSER.parse('=VERSION()')
+        result = EVALUATOR.transform(tree)
+        assert result == Tree('string', [version])
+
+        tree = PARSER.parse('=VERSION(arg1)')
+        result = EVALUATOR.transform(tree).children[-1]
+        assert isinstance(result, CellError)
+        assert result.get_type() == CellErrorType.TYPE_ERROR
+
         tree = PARSER.parse('=VERSION("",arg1)')
-=======
-        tree = PARSER.parse('=CHOOSE(A1)')
->>>>>>> c3b85f27
-        result = EVALUATOR.transform(tree).children[-1]
-        assert isinstance(result, CellError)
-        assert result.get_type() == CellErrorType.TYPE_ERROR
-
-<<<<<<< HEAD
+        result = EVALUATOR.transform(tree).children[-1]
+        assert isinstance(result, CellError)
+        assert result.get_type() == CellErrorType.TYPE_ERROR
+
     def test_indirect(self) -> None:
         '''
+        test INDIRECT functionality
+
         '''
 
         tree = PARSER.parse('=INDIRECT()')
-=======
-        tree = PARSER.parse('=CHOOSE("string", A1, 0)')
-        result = EVALUATOR.transform(tree).children[-1]
-        assert isinstance(result, CellError)
-        assert result.get_type() == CellErrorType.TYPE_ERROR
-
-        tree = PARSER.parse('=CHOOSE("0", A1, 0)')
->>>>>>> c3b85f27
-        result = EVALUATOR.transform(tree).children[-1]
-        assert isinstance(result, CellError)
-        assert result.get_type() == CellErrorType.TYPE_ERROR
-
-<<<<<<< HEAD
+        result = EVALUATOR.transform(tree).children[-1]
+        assert isinstance(result, CellError)
+        assert result.get_type() == CellErrorType.TYPE_ERROR
+
         tree = PARSER.parse('=INDIRECT(A1, A2)')
-=======
-        tree = PARSER.parse('=CHOOSE("1.5", A1, 0)')
->>>>>>> c3b85f27
-        result = EVALUATOR.transform(tree).children[-1]
-        assert isinstance(result, CellError)
-        assert result.get_type() == CellErrorType.TYPE_ERROR
-
-<<<<<<< HEAD
+        result = EVALUATOR.transform(tree).children[-1]
+        assert isinstance(result, CellError)
+        assert result.get_type() == CellErrorType.TYPE_ERROR
+
         WB.set_cell_contents('Test', 'A1', '=1')
         tree = PARSER.parse('=INDIRECT(A1)')
         result = EVALUATOR.transform(tree)
@@ -426,94 +522,4 @@
         tree = PARSER.parse('=INDIRECT(AND(1))')
         result = EVALUATOR.transform(tree).children[-1]
         assert isinstance(result, CellError)
-        assert result.get_type() == CellErrorType.BAD_REFERENCE
-=======
-        tree = PARSER.parse('=CHOOSE("3", A1, 0)')
-        result = EVALUATOR.transform(tree).children[-1]
-        assert isinstance(result, CellError)
-        assert result.get_type() == CellErrorType.TYPE_ERROR
-
-        tree = PARSER.parse('=CHOOSE(A1, 1, 12)')
-        result = EVALUATOR.transform(tree)
-        assert result == Tree('number', [Decimal('12')])
-
-        tree = PARSER.parse('=CHOOSE(A2, "string1")')
-        result = EVALUATOR.transform(tree)
-        assert result == Tree('string', ["string1"])
-
-        tree = PARSER.parse('=CHOOSE(A3+1, A2, A1)')
-        result = EVALUATOR.transform(tree)
-        assert result == Tree('cell_ref', [True])
-
-    def test_isblank(self) -> None:
-        '''
-        Test ISBLANK logic
-
-        '''
-
-        WB.set_cell_contents('Test', 'A1', '')
-        WB.set_cell_contents('Test', 'A2', '=False')
-        WB.set_cell_contents('Test', 'A3', '=0')
-
-        tree = PARSER.parse('=ISBLANK()')
-        result = EVALUATOR.transform(tree).children[-1]
-        assert isinstance(result, CellError)
-        assert result.get_type() == CellErrorType.TYPE_ERROR
-
-        tree = PARSER.parse('=ISBLANK("string", A1)')
-        result = EVALUATOR.transform(tree).children[-1]
-        assert isinstance(result, CellError)
-        assert result.get_type() == CellErrorType.TYPE_ERROR
-
-        tree = PARSER.parse('=ISBLANK("")')
-        result = EVALUATOR.transform(tree)
-        assert result == Tree('bool', [False])
-
-        tree = PARSER.parse('=ISBLANK(A1)')
-        result = EVALUATOR.transform(tree)
-        assert result == Tree('bool', [True])
-
-        tree = PARSER.parse('=ISBLANK(A2)')
-        result = EVALUATOR.transform(tree)
-        assert result == Tree('bool', [False])
-
-        tree = PARSER.parse('=ISBLANK(A3)')
-        result = EVALUATOR.transform(tree)
-        assert result == Tree('bool', [False])
-
-    def test_iserror(self) -> None:
-        '''
-        Test ISERROR logic
-
-        '''
-
-        WB.set_cell_contents('Test', 'A1', '')
-        WB.set_cell_contents('Test', 'A2', '=A1+')
-        WB.set_cell_contents('Test', 'A3', '=1/0')
-
-        tree = PARSER.parse('=ISERROR()')
-        result = EVALUATOR.transform(tree).children[-1]
-        assert isinstance(result, CellError)
-        assert result.get_type() == CellErrorType.TYPE_ERROR
-
-        tree = PARSER.parse('=ISERROR("string", A1)')
-        result = EVALUATOR.transform(tree).children[-1]
-        assert isinstance(result, CellError)
-        assert result.get_type() == CellErrorType.TYPE_ERROR
-
-        tree = PARSER.parse('=ISERROR("A1+")')
-        result = EVALUATOR.transform(tree)
-        assert result == Tree('bool', [False])
-
-        tree = PARSER.parse('=ISERROR(A1)')
-        result = EVALUATOR.transform(tree)
-        assert result == Tree('bool', [False])
-
-        tree = PARSER.parse('=ISERROR(A2)')
-        result = EVALUATOR.transform(tree)
-        assert result == Tree('bool', [True])
-
-        tree = PARSER.parse('=ISERROR(A3)')
-        result = EVALUATOR.transform(tree)
-        assert result == Tree('bool', [True])
->>>>>>> c3b85f27
+        assert result.get_type() == CellErrorType.BAD_REFERENCE