--- conflicted
+++ resolved
@@ -67,7 +67,6 @@
         result = EVALUATOR.transform(tree)
         assert result == Tree('bool', [True])
 
-<<<<<<< HEAD
         tree = PARSER.parse('=AND("true", 7==7, A2)')
         result = EVALUATOR.transform(tree)
         assert result == Tree('bool', [False])
@@ -302,13 +301,4 @@
 
         tree = PARSER.parse('=IFERROR(A2, A3)')
         result = EVALUATOR.transform(tree)
-        assert result == Tree('cell_ref', [False])
-=======
-        tree = PARSER.parse('=and("true", 7==7, A2)')
-        result = EVALUATOR.transform(tree)
-        assert result == Tree('bool', [False])
-
-        tree = PARSER.parse('=and("true")')
-        result = EVALUATOR.transform(tree)
-        assert result == Tree('bool', [True])
->>>>>>> 6f44c67e
+        assert result == Tree('cell_ref', [False])