--- conflicted
+++ resolved
@@ -143,8 +143,6 @@
         assert result_value.get_type() == CellErrorType.BAD_REFERENCE
         assert(isinstance(result_value, CellError))
 
-<<<<<<< HEAD
-=======
         WB.new_sheet('Sheet1')
         WB.set_cell_contents('Sheet1', 'A1', 'Sheet2')
         WB.set_cell_contents('Sheet1', 'A2', '=Sheet1!A1 & Sheet2')
@@ -153,7 +151,6 @@
         assert contents == '=Sheet1!A1 & Sheet2'
         assert isinstance(value, CellError)
         assert value.get_type() == CellErrorType.BAD_REFERENCE
->>>>>>> 2c94cb1a
 
     def test_bad_name(self):
         # to be implemented in later projects
