--- conflicted
+++ resolved
@@ -176,13 +176,6 @@
     
     def test_errors_as_literals(self):
         wb.set_cell_contents('Test', 'A1', '=#REF!')
-<<<<<<< HEAD
-=======
-        tree = parser.parse('=#REF!')
-        # print('t', tree)
-        final = evaluator.transform(tree)
-        # print('f', final)
->>>>>>> c2cc9e09
         result_contents = wb.get_cell_contents('Test','A1')
         result_value = wb.get_cell_value('Test', 'A1')
         assert(result_contents == '#REF!')
