--- conflicted
+++ resolved
@@ -199,14 +199,11 @@
             assert wb.get_cell_value("Sheet1", "B1") == Decimal("5.3")
             assert wb.get_cell_value("Sheet1", "C1") == Decimal("651.9")
 
-<<<<<<< HEAD
-=======
     def test_load_workbook_dup_sheet(self):
         with open("tests/json_data/wb_data_invalid_dup.json") as fp:
             with pytest.raises(ValueError):
                 wb = Workbook.load_workbook(fp)
 
->>>>>>> 2c94cb1a
     def test_load_workbook_missing_value(self):
         with open("tests/json_data/wb_data_missing_sheets.json") as fp:
             with pytest.raises(KeyError):
@@ -231,15 +228,6 @@
         with open("tests/json_data/wb_data_bad_type_contents.json") as fp:
             with pytest.raises(TypeError):
                 wb = Workbook.load_workbook(fp)
-<<<<<<< HEAD
-        # How to properly test this?  See wb_data_bad_type_location.json
-        # with open("tests/json_data/wb_data_bad_type_location.json") as fp:
-        #     with pytest.raises(TypeError):
-        #         wb = Workbook.load_workbook(fp)
-        with open("tests/json_data/wb_data_bad_type_cell_contents.json") as fp:
-            with pytest.raises(TypeError):
-                wb = Workbook.load_workbook(fp)
-=======
         with open("tests/json_data/wb_data_bad_type_cell_contents.json") as fp:
             with pytest.raises(TypeError):
                 wb = Workbook.load_workbook(fp)
@@ -248,7 +236,6 @@
         with open("tests/json_data/wb_data_bad_type_location.json") as fp:
             with pytest.raises(json.JSONDecodeError):
                 wb = Workbook.load_workbook(fp)
->>>>>>> 2c94cb1a
 
     def test_save_workbook(self):
         with io.StringIO("") as fp:
@@ -278,15 +265,6 @@
             }
             assert json_act == json_exp
 
-<<<<<<< HEAD
-    def test_notify_cell(self):
-        pass # TODO @Kyle?
-
-    def test_rename_sheet_bad_name(self):
-        # KeyError / ValueError
-        pass     
-
-=======
         with io.StringIO("") as fp:
             wb = Workbook()
             wb.new_sheet("Sheet1")
@@ -317,7 +295,6 @@
     def test_notify_cell(self):
         pass # TODO @Kyle?
 
->>>>>>> 2c94cb1a
     def test_rename_sheet(self):
         # test if Sheet1Sheet1 and Sheet1, and we rename Sheet1
         wb = Workbook()
@@ -412,8 +389,6 @@
         assert contents == '=Sheet1Sheet1!A1 * Sheet99!A1'
         assert value == Decimal('3')
 
-<<<<<<< HEAD
-=======
         wb.new_sheet('Sheet1')
         wb.set_cell_contents('Sheet1', 'A1', 'ayo')
         wb.set_cell_contents('Sheet1', 'A2', '=Sheet1!A1 & "Sheet1"')
@@ -428,7 +403,6 @@
         assert contents == '=Sheet98!A1 & "Sheet1!"'
         assert value == 'ayoSheet1!'
 
->>>>>>> 2c94cb1a
     def test_rename_sheet_apply_quotes(self):
         wb = Workbook()
         wb.new_sheet('Sheet1')
@@ -523,8 +497,6 @@
         assert isinstance(value, CellError)
         assert(value.get_type() == CellErrorType.PARSE_ERROR)
 
-<<<<<<< HEAD
-=======
         wb.new_sheet('Sheet1')
         wb.set_cell_contents('Sheet1', 'A1', 'Dallas Taylor')
         wb.set_cell_contents('Sheet1', 'A2', '=Sheet1!A1 & \'Sheet1\'')
@@ -535,7 +507,6 @@
         assert isinstance(value, CellError)
         assert(value.get_type() == CellErrorType.PARSE_ERROR)
 
->>>>>>> 2c94cb1a
     def test_move_sheet(self):
         wb = Workbook()
         wb.new_sheet("Sheet1")
@@ -553,9 +524,6 @@
         assert wb.list_sheets() == ["Sheet1", "Sheet2", "Sheet3"]
 
     def test_copy_sheet(self):
-<<<<<<< HEAD
-        pass
-=======
         wb = Workbook()
         wb.new_sheet("Sheet1")
         wb.set_cell_contents("Sheet1", "A1", "=1")
@@ -611,5 +579,4 @@
         (idx, name) = wb.copy_sheet("Sheet4")
         assert name == "Sheet4_2"
         (idx, name) = wb.copy_sheet("Sheet4")
-        assert name == "Sheet4_3"
->>>>>>> 2c94cb1a
+        assert name == "Sheet4_3"