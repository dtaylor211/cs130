import context

import pytest
import io
import json
from decimal import Decimal

from sheets.workbook import Workbook
from sheets.cell_error import CellError, CellErrorType


class TestWorkbook:
    ''' 
    Workbook tests
    
    '''

    def test_empty_workbook(self):
        wb = Workbook()
        assert wb.num_sheets() == 0
        assert wb.list_sheets() == []

    def test_new_sheet_generate_name(self):
        wb = Workbook()
        (index, name) = wb.new_sheet()
        assert index == 0
        assert name == 'Sheet1'
        assert wb.num_sheets() == 1
        assert wb.list_sheets() == ['Sheet1']

        (index, name) = wb.new_sheet()
        assert index == 1
        assert name == 'Sheet2'
        assert wb.num_sheets() == 2
        assert wb.list_sheets() == ['Sheet1', 'Sheet2']

    def test_new_sheet_valid_name(self):
        wb = Workbook()
        (index, name) = wb.new_sheet('July Totals')
        assert index == 0
        assert name == 'July Totals'
        assert wb.num_sheets() == 1
        assert wb.list_sheets() == ['July Totals']

        (index, name) = wb.new_sheet('June Totals')
        assert index == 1
        assert name == 'June Totals'
        assert wb.num_sheets() == 2
        assert wb.list_sheets() == ['July Totals', 'June Totals']

    def test_new_sheet_invalid_name(self):
        wb = Workbook()
        with pytest.raises(ValueError):
            (index, name) = wb.new_sheet('')
        with pytest.raises(ValueError):
            (index, name) = wb.new_sheet('   July Totals')
        with pytest.raises(ValueError):
            (index, name) = wb.new_sheet('July Totals  ')
        with pytest.raises(ValueError):
            (index, name) = wb.new_sheet('July Totals >')
        with pytest.raises(ValueError):
            (index, name) = wb.new_sheet('July\'s Totals')

        (index, name) = wb.new_sheet()
        assert name == 'Sheet1'
        with pytest.raises(ValueError):
            (index, name) = wb.new_sheet('Sheet1')

    def test_new_sheet_complex(self):
        wb = Workbook()
        (index, name) = wb.new_sheet('Sheet2')
        assert index == 0
        assert name == 'Sheet2'
        assert wb.num_sheets() == 1
        assert wb.list_sheets() == ['Sheet2']

        (index, name) = wb.new_sheet('July Totals')
        assert index == 1
        assert name == 'July Totals'
        assert wb.num_sheets() == 2
        assert wb.list_sheets() == ['Sheet2', 'July Totals']

        (index, name) = wb.new_sheet()
        assert index == 2
        assert name == 'Sheet1'
        assert wb.num_sheets() == 3
        assert wb.list_sheets() == ['Sheet2', 'July Totals', 'Sheet1']

        (index, name) = wb.new_sheet()
        assert index == 3
        assert name == 'Sheet3'
        assert wb.num_sheets() == 4
        assert wb.list_sheets() == ['Sheet2', 'July Totals', 'Sheet1', 'Sheet3']

    def test_del_sheet(self):
        wb = Workbook()
        (index, name) = wb.new_sheet('Sheet1')
        (index, name) = wb.new_sheet('Sheet2')
        assert wb.num_sheets() == 2
        assert wb.list_sheets() == ['Sheet1', 'Sheet2']

        with pytest.raises(KeyError):
            wb.del_sheet('July Totals')

        wb.del_sheet('Sheet1')
        assert wb.num_sheets() == 1
        assert wb.list_sheets() == ['Sheet2']

        wb.del_sheet('shEet2')
        assert wb.num_sheets() == 0
        assert wb.list_sheets() == []

    def test_set_and_extent(self):
        wb = Workbook()
        with pytest.raises(KeyError):
            wb.get_sheet_extent('Sheet1')

        (index, name) = wb.new_sheet()
        assert wb.get_sheet_extent(name) == (0, 0)

        wb.set_cell_contents(name, 'A1', 'red')
        assert wb.get_sheet_extent(name) == (1, 1)

        wb.set_cell_contents(name, 'A1', '')
        assert wb.get_sheet_extent(name) == (0, 0)

        wb.set_cell_contents(name, 'A1', 'red')
        assert wb.get_sheet_extent(name) == (1, 1)

        wb.set_cell_contents(name, 'D14', 'green')
        assert wb.get_sheet_extent(name) == (4, 14)

        with pytest.raises(KeyError):
            wb.set_cell_contents('Sheet2', 'B2', 'blue')

    def test_get_contents_and_value(self):
        wb = Workbook()
        (index, name) = wb.new_sheet()
        assert name == 'Sheet1'

        with pytest.raises(KeyError):
            wb.get_cell_value('July Totals', 'A1')

        with pytest.raises(KeyError):
            wb.get_cell_contents('July Totals', 'A1')

        # empty cells
        contents = wb.get_cell_contents(name, 'ABC123')
        assert contents is None
        value = wb.get_cell_value(name, 'ABC123')
        assert value is None

        # setting contents to None 
        wb.set_cell_contents(name, 'A1', None)
        contents = wb.get_cell_contents(name, 'A1')
        assert contents is None
        value = wb.get_cell_value(name, 'A1')
        assert value is None

        # number values
        wb.set_cell_contents(name, 'A1', '8')
        contents = wb.get_cell_contents(name, 'A1')
        assert contents == '8'
        value = wb.get_cell_value(name, 'A1')
        assert value == Decimal(8)

        # string values
        wb.set_cell_contents(name, 'A1', 'eight')
        contents = wb.get_cell_contents(name, 'A1')
        assert contents == 'eight'
        value = wb.get_cell_value(name, 'A1')
        assert value == 'eight'

        # string values with whitespace
        wb.set_cell_contents(name, 'A1', '\'   eight')
        contents = wb.get_cell_contents(name, 'A1')
        assert contents == '\'   eight'
        value = wb.get_cell_value(name, 'A1')
        assert value == '   eight'

        # simple formulas (no references to other cells)
        # formulas tested more extensively elsewhere
        wb.set_cell_contents(name, 'A1', '=1+1')
        contents = wb.get_cell_contents(name, 'A1')
        assert contents == '=1+1'
        value = wb.get_cell_value(name, 'A1')
        assert value == Decimal(2)

    ########################################################################
    # Project 2
    ########################################################################

    def test_load_workbook_valid(self):
        with open('tests/json_data/wb_data_valid.json') as fp:
            wb = Workbook.load_workbook(fp)
            assert wb.num_sheets() == 2
            assert wb.list_sheets() == ['Sheet1', 'Sheet2']
            assert wb.get_cell_contents('Sheet1', 'A1') == '\'123'
            assert wb.get_cell_contents('Sheet1', 'B1') == '5.3'
            assert wb.get_cell_contents('Sheet1', 'C1') == '=A1*B1'
            assert wb.get_cell_value('Sheet1', 'A1') == '123'
            assert wb.get_cell_value('Sheet1', 'B1') == Decimal('5.3')
            assert wb.get_cell_value('Sheet1', 'C1') == Decimal('651.9')

    def test_load_workbook_dup_sheet(self):
        with open('tests/json_data/wb_data_invalid_dup.json') as fp:
            with pytest.raises(ValueError):
                wb = Workbook.load_workbook(fp)

    def test_load_workbook_missing_value(self):
        with open('tests/json_data/wb_data_missing_sheets.json') as fp:
            with pytest.raises(KeyError):
                wb = Workbook.load_workbook(fp)
        with open('tests/json_data/wb_data_missing_name.json') as fp:
            with pytest.raises(KeyError):
                wb = Workbook.load_workbook(fp)
        with open('tests/json_data/wb_data_missing_contents.json') as fp:
            with pytest.raises(KeyError):
                wb = Workbook.load_workbook(fp)

    def test_load_workbook_improper_type(self):
        with open('tests/json_data/wb_data_bad_type_sheets.json') as fp:
            with pytest.raises(TypeError):
                wb = Workbook.load_workbook(fp)
        with open('tests/json_data/wb_data_bad_type_sheet.json') as fp:
            with pytest.raises(TypeError):
                wb = Workbook.load_workbook(fp)
        with open('tests/json_data/wb_data_bad_type_name.json') as fp:
            with pytest.raises(TypeError):
                wb = Workbook.load_workbook(fp)
        with open('tests/json_data/wb_data_bad_type_contents.json') as fp:
            with pytest.raises(TypeError):
                wb = Workbook.load_workbook(fp)
        with open('tests/json_data/wb_data_bad_type_cell_contents.json') as fp:
            with pytest.raises(TypeError):
                wb = Workbook.load_workbook(fp)
        
    def test_load_workbook_prop_json_error(self):
        with open('tests/json_data/wb_data_bad_type_location.json') as fp:
            with pytest.raises(json.JSONDecodeError):
                wb = Workbook.load_workbook(fp)

    def test_save_workbook(self):
        with io.StringIO('') as fp:
            wb = Workbook()
            wb.new_sheet('Sheet1')
            wb.new_sheet('Sheet2')
            wb.set_cell_contents('Sheet1', 'A1', '1')
            wb.set_cell_contents('Sheet2', 'B2', '2')
            wb.save_workbook(fp)
            fp.seek(0)
            json_act = json.load(fp)
            json_exp = {
                'sheets':[
                    {
                        'name':'Sheet1',
                        'cell-contents':{
                            'A1':'1'
                        }
                    },
                    {
                        'name':'Sheet2',
                        'cell-contents':{
                            'B2':'2'
                        }
                    }
                ]
            }
            assert json_act == json_exp

        with io.StringIO('') as fp:
            wb = Workbook()
            wb.new_sheet('Sheet1')
            wb.set_cell_contents('Sheet1', 'A1', '1')
            wb.new_sheet('Sheet2')
            wb.set_cell_contents('Sheet2', 'B2', '=Sheet1!A1')
            wb.save_workbook(fp)
            fp.seek(0)
            json_act = json.load(fp)
            json_exp = {
                'sheets':[
                    {
                        'name':'Sheet1',
                        'cell-contents':{
                            'A1':'1'
                        }
                    },
                    {
                        'name':'Sheet2',
                        'cell-contents':{
                            'B2':'=Sheet1!A1'
                        }
                    }
                ]
            }
            assert json_act == json_exp

    def test_notify_cell(self):
        test_changed = []
        def on_cells_changed(workbook, changed_cells):
            '''
            This function gets called when cells change in the workbook that the
            function was registered on.  The changed_cells argument is an iterable
            of tuples; each tuple is of the form (sheet_name, cell_location).
            '''
            test_changed.append(changed_cells)
        wb = Workbook()
        wb.notify_cells_changed(on_cells_changed)
        wb.new_sheet('Sheet1')
<<<<<<< HEAD
        assert test_changed[-1] == []
        wb.set_cell_contents('Sheet1', 'A1', '\'123')
        assert test_changed[-1] == [('Sheet1', 'A1')]
        wb.set_cell_contents('Sheet1', 'C1', '=A1+B1')
        assert test_changed[-1] == [('Sheet1', 'C1')]
        wb.set_cell_contents('Sheet1', 'B1', '5.3')
        assert test_changed[-1] == [('Sheet1', 'B1'), ('Sheet1', 'C1')]
        wb.set_cell_contents('Sheet1', 'C1', None)
        assert test_changed[-1] == [('Sheet1', 'C1')]
        wb.del_sheet('Sheet1')
        assert test_changed[-1] == []
        def on_cells_changed2(workbook, changed_cells):
            '''
            This function gets called when cells change in the workbook that the
            function was registered on.  The changed_cells argument is an iterable
            of tuples; each tuple is of the form (sheet_name, cell_location).
            '''
            test_changed.append([wb.get_cell_value(sheet, cell) for 
                sheet, cell in changed_cells])
        wb.new_sheet('Test')
        wb.notify_cells_changed(on_cells_changed2)
        wb.set_cell_contents('Test', 'A1', '1')
        assert test_changed[-2] == [('Test', 'A1')]
        assert test_changed[-1] == [Decimal(1)]
        wb.set_cell_contents('Test', 'B1', '=A1')
        assert test_changed[-2] == [('Test', 'B1')]
        assert test_changed[-1] == [Decimal(1)]
        wb.set_cell_contents('Test', 'C1', '=A1+B1')
        assert test_changed[-2] == [('Test', 'C1')]
        assert test_changed[-1] == [Decimal(2)]
        wb.set_cell_contents('Test', 'A1', '2')
        assert test_changed[-2] == [('Test', 'A1'), ('Test', 'B1'), 
                                    ('Test', 'C1')]
        assert test_changed[-1] == [Decimal(2), Decimal(2), Decimal(4)]
        def on_cells_changed3(workbook, changed_cells):
            '''
            This function gets called when cells change in the workbook that the
            function was registered on.  The changed_cells argument is an iterable
            of tuples; each tuple is of the form (sheet_name, cell_location).
            '''
            raise ValueError('Whaaaat were raising a random error')
        wb.notify_cells_changed(on_cells_changed3)
        wb.set_cell_contents('Test', 'C1', '4')
        assert test_changed[-2] == []
        assert test_changed[-1] == []
=======
        assert test_changed == [[]]
        test_changed.pop()
        wb.set_cell_contents("Sheet1", "A1", "'123")
        assert test_changed == [[('sheet1', 'a1')]]
        wb.set_cell_contents("Sheet1", "C1", "=A1+B1")
        assert test_changed.pop() == [('sheet1', 'c1')]
        wb.set_cell_contents("Sheet1", "A1", '=74')
        assert test_changed.pop() == [('sheet1', 'a1'), ('sheet1', 'c1')]
        # Need to add better cases to this in the future
>>>>>>> 9802fdfa

    def test_rename_sheet(self):
        wb = Workbook()
        wb.new_sheet('Sheet1')
        wb.set_cell_contents('Sheet1', 'A1', '2')
        wb.set_cell_contents('Sheet1', 'A2', '=A1')
        wb.rename_sheet('Sheet1', 'SheEt2')
        sheet_names = wb.list_sheets()
        sheet_objects = wb.get_sheet_objects()
        print(sheet_objects)
        assert sheet_names == ['SheEt2']
        assert sheet_objects['sheet2'] is not None
        with pytest.raises(KeyError):
            sheet_objects['sheet1']
        value = wb.get_cell_value('Sheet2', 'A1')
        assert value == Decimal(2)
        value = wb.get_cell_value('Sheet2','A2')
        assert value == Decimal(2)

        wb.new_sheet('Sheet3')
        wb.rename_sheet('Sheet2', 'Sheet4')
        new_sheet_names = wb.list_sheets()
        new_sheet_objects = wb.get_sheet_objects()
        assert new_sheet_names == ['Sheet4', 'Sheet3']
        assert new_sheet_objects['sheet4'] is not None
        assert new_sheet_objects['sheet3'] is not None
        with pytest.raises(KeyError):
            new_sheet_objects['sheet2']
        value = wb.get_cell_value('Sheet4', 'A1')
        assert value == Decimal(2)

    def test_rename_sheet_update_refs(self):
        wb = Workbook()
        wb.new_sheet('Sheet1')
        wb.new_sheet('Sheet2')
        wb.set_cell_contents('Sheet1', 'A1', '=2')
        wb.set_cell_contents('Sheet2', 'A1', '=Sheet1!A1')
        wb.rename_sheet('Sheet1', 'Sheet3')
        contents = wb.get_cell_contents('Sheet2', 'A1')
        value = wb.get_cell_value('Sheet2', 'A1')
        assert contents == '=Sheet3!A1'
        assert value == Decimal(2)

        wb.set_cell_contents('Sheet3', 'A2', '=3')
        wb.set_cell_contents('Sheet3', 'A3', '=4')
        wb.set_cell_contents('Sheet2', 'A2', '=Sheet3!A2')
        wb.set_cell_contents('Sheet2', 'A3', '=Sheet3!A3')
        wb.rename_sheet('Sheet3', 'Sheet4')
        contents = wb.get_cell_contents('Sheet2', 'A1')
        value = wb.get_cell_value('Sheet2', 'A1')
        assert contents == '=Sheet4!A1'
        assert value == Decimal(2)
        contents = wb.get_cell_contents('Sheet2', 'A2')
        value = wb.get_cell_value('Sheet2', 'A2')
        assert contents == '=Sheet4!A2'
        assert value == Decimal(3)
        contents = wb.get_cell_contents('Sheet2', 'A3')
        value = wb.get_cell_value('Sheet2', 'A3')
        assert contents == '=Sheet4!A3'
        assert value == Decimal(4)

        wb.new_sheet('Sheet5')
        wb.set_cell_contents('Sheet5', 'A1', '=Sheet2!A2 + Sheet2!A3')
        wb.set_cell_contents('Sheet5', 'A2', '=Sheet2!A2 + Sheet4!A3')
        wb.rename_sheet('Sheet2', 'Sheet6')
        wb.rename_sheet('Sheet4', 'Sheet7')
        contents = wb.get_cell_contents('Sheet5', 'A1')
        value = wb.get_cell_value('Sheet5', 'A1')
        assert contents == '=Sheet6!A2 + Sheet6!A3'
        assert value == Decimal(7)
        contents = wb.get_cell_contents('Sheet5', 'A2')
        value = wb.get_cell_value('Sheet5', 'A2')
        assert contents == '=Sheet6!A2 + Sheet7!A3'
        assert value == Decimal(7)

        wb.new_sheet('A Sheet')
        wb.set_cell_contents('A Sheet', 'A1', '=0.1')
        wb.set_cell_contents('Sheet5', 'A1', '=\'A Sheet\'!A1')
        wb.rename_sheet('A Sheet', 'Darth Jar Jar')
        contents = wb.get_cell_contents('Sheet5', 'A1')
        value = wb.get_cell_value('Sheet5', 'A1')
        assert contents == '=\'Darth Jar Jar\'!A1'
        assert value == Decimal('0.1')

        wb.new_sheet('Sheet1')
        wb.new_sheet('Sheet1Sheet1')
        wb.set_cell_contents('Sheet1', 'A1', '2')
        wb.set_cell_contents('Sheet1Sheet1', 'A1', '1.5')
        wb.set_cell_contents('Sheet5', 'A1', '=Sheet1Sheet1!A1 * Sheet1!A1')
        wb.rename_sheet('Sheet1', 'Sheet99')
        contents = wb.get_cell_contents('Sheet5', 'A1')
        value = wb.get_cell_value('Sheet5', 'A1')
        assert contents == '=Sheet1Sheet1!A1 * Sheet99!A1'
        assert value == Decimal('3')

        wb.new_sheet('Sheet1')
        wb.set_cell_contents('Sheet1', 'A1', 'ayo')
        wb.set_cell_contents('Sheet1', 'A2', '=Sheet1!A1 & \"Sheet1\"')
        wb.set_cell_contents('Sheet1', 'A3', '=Sheet1!A1 & \"Sheet1!\"')
        wb.rename_sheet('Sheet1', 'Sheet98')
        contents = wb.get_cell_contents('Sheet98', 'A2')
        value = wb.get_cell_value('Sheet98', 'A2')
        assert contents == '=Sheet98!A1 & \"Sheet1\"'
        assert value == 'ayoSheet1'
        contents = wb.get_cell_contents('Sheet98', 'A3')
        value = wb.get_cell_value('Sheet98', 'A3')
        assert contents == '=Sheet98!A1 & \"Sheet1!\"'
        assert value == 'ayoSheet1!'

    def test_rename_sheet_apply_quotes(self):
        wb = Workbook()
        wb.new_sheet('Sheet1')
        wb.new_sheet('Sheet2')
        wb.set_cell_contents('Sheet1', 'A1', 'do or do not, there is no try')
        wb.set_cell_contents('Sheet2', 'A1', '=Sheet1!A1')
        wb.rename_sheet('Sheet1', 'Sheet 1')
        contents = wb.get_cell_contents('Sheet2', 'A1')
        value = wb.get_cell_value('Sheet2', 'A1')
        assert contents == '=\'Sheet 1\'!A1'
        assert value == 'do or do not, there is no try'

        wb.new_sheet('Sheet3')
        wb.rename_sheet('Sheet 1', 'Sheet1')
        wb.set_cell_contents('Sheet1', 'A2', '\' roger')
        wb.set_cell_contents('Sheet3', 'A1', '- Yoda (master shiesty)')
        wb.set_cell_contents('Sheet2', 'A2', '=Sheet1!A1 & Sheet3!A1')
        wb.set_cell_contents('Sheet2', 'A3', '=Sheet1!A2 & Sheet1!A2')
        wb.rename_sheet('Sheet1', 'Sheet 1')
        wb.rename_sheet('Sheet3', 'Sheet 3')
        contents = wb.get_cell_contents('Sheet2', 'A2')
        value = wb.get_cell_value('Sheet2', 'A2')
        assert contents == '=\'Sheet 1\'!A1 & \'Sheet 3\'!A1'
        assert value == 'do or do not, there is no try- Yoda (master shiesty)'
        contents = wb.get_cell_contents('Sheet2', 'A3')
        value = wb.get_cell_value('Sheet2', 'A3')
        assert contents == '=\'Sheet 1\'!A2 & \'Sheet 1\'!A2'
        assert value == ' roger roger'

        wb.new_sheet('Sheet4')
        wb.new_sheet('ShEet5')
        wb.set_cell_contents('Sheet4', 'A1', 'good relations')
        wb.set_cell_contents('Sheet4', 'A2', '\' with the wookies,')
        wb.set_cell_contents('Sheet5', 'A1', '\' I have')
        wb.set_cell_contents('Sheet2', 'A1', '=Sheet4!A1 & Sheet4!A2 & Sheet5!A1')
        wb.rename_sheet('Sheet4', 'Sheet4?')
        contents = wb.get_cell_contents('Sheet2', 'A1')
        value = wb.get_cell_value('Sheet2', 'A1')
        assert contents == '=\'Sheet4?\'!A1 & \'Sheet4?\'!A2 & Sheet5!A1'
        assert value == 'good relations with the wookies, I have'

    def test_rename_sheet_remove_quotes(self):
        wb = Workbook()
        wb.new_sheet('Sheet1')
        wb.new_sheet('Benjamin Juarez')
        wb.set_cell_contents('Benjamin Juarez', 'A1', 'i heart jar jar binks')
        wb.set_cell_contents('Sheet1', 'A1', '=\'Benjamin Juarez\'!A1')
        wb.rename_sheet('Benjamin Juarez', 'BJ')
        contents = wb.get_cell_contents('Sheet1', 'A1')
        value = wb.get_cell_value('Sheet1', 'A1')
        assert contents == '=BJ!A1'
        assert value == 'i heart jar jar binks'

        wb.new_sheet('Kyle McGraw')
        wb.set_cell_contents('Kyle McGraw', 'A1', 'anakin skywalker')
        wb.set_cell_contents('Sheet1', 
                             'A2', '=BJ!A1&\" and "&\'Kyle McGraw\'!A1')
        wb.rename_sheet('Kyle McGraw', 'KM')
        contents = wb.get_cell_contents('Sheet1', 'A2')
        value = wb.get_cell_value('Sheet1', 'A2')
        assert contents == '=BJ!A1&\" and \"&KM!A1'
        # this is not working anymore - assigned to Dallas to figure out
        assert value == 'i heart jar jar binks and anakin skywalker'

        wb.new_sheet('Sheet2')
        wb.set_cell_contents('Sheet2', 'A1', '=\'KM\'!A1 & KM!A1')
        wb.rename_sheet('KM', 'DT')
        contents = wb.get_cell_contents('Sheet2', 'A1')
        value = wb.get_cell_value('Sheet2', 'A1')
        assert contents == '=DT!A1 & DT!A1'
        assert value == 'anakin skywalkeranakin skywalker'

    def test_rename_sheet_parse_error(self):
        wb = Workbook()
        wb.new_sheet('Sheet1')
        wb.new_sheet('Sheet2')
        wb.set_cell_contents('Sheet1', 'A1', 'Dallas Taylor')
        wb.set_cell_contents('Sheet2', 'A1', '=Sheet1!A1 & Sheet1!!A1')
        wb.rename_sheet('Sheet1', 'Sheet11')
        contents = wb.get_cell_contents('Sheet2', 'A1')
        value = wb.get_cell_value('Sheet2', 'A1')
        assert contents == '=Sheet1!A1 & Sheet1!!A1'
        assert isinstance(value, CellError)
        assert(value.get_type() == CellErrorType.PARSE_ERROR)

        wb.new_sheet('Sheet1')
        wb.set_cell_contents('Sheet1', 'A1', 'Dallas Taylor')
        wb.set_cell_contents('Sheet2', 'A1', '=Sheet1!A1 &&')
        wb.rename_sheet('Sheet1', 'Sheet12')
        contents = wb.get_cell_contents('Sheet2', 'A1')
        value = wb.get_cell_value('Sheet2', 'A1')
        assert contents == '=Sheet1!A1 &&'
        assert isinstance(value, CellError)
        assert(value.get_type() == CellErrorType.PARSE_ERROR)

        wb.new_sheet('Sheet1')
        wb.set_cell_contents('Sheet1', 'A1', 'Dallas Taylor')
        wb.set_cell_contents('Sheet1', 'A2', '=Sheet1!A1 & \'Sheet1\'')
        wb.rename_sheet('Sheet1', 'Sheet13')
        contents = wb.get_cell_contents('Sheet13', 'A2')
        value = wb.get_cell_value('Sheet13', 'A2')
        assert contents == '=Sheet1!A1 & \'Sheet1\''
        assert isinstance(value, CellError)
        assert(value.get_type() == CellErrorType.PARSE_ERROR)

    def test_move_sheet(self):
        wb = Workbook()
        wb.new_sheet('Sheet1')
        wb.new_sheet('Sheet2')
        wb.new_sheet('Sheet3')
        with pytest.raises(KeyError):
            wb.move_sheet('Sheet4', 0)
        with pytest.raises(IndexError):
            wb.move_sheet('Sheet3', -1)
        with pytest.raises(IndexError):
            wb.move_sheet('Sheet3', 4)
        wb.move_sheet('Sheet3', 0)
        assert wb.list_sheets() == ['Sheet3', 'Sheet1', 'Sheet2']
        wb.move_sheet('Sheet3', 2)
        assert wb.list_sheets() == ['Sheet1', 'Sheet2', 'Sheet3']

    def test_copy_sheet(self):
        wb = Workbook()
        wb.new_sheet('Sheet1')
        wb.set_cell_contents('Sheet1', 'A1', '=1')
        wb.copy_sheet('Sheet1')
        wb.copy_sheet('Sheet1')
        assert wb.num_sheets() == 3
        assert wb.list_sheets() == ['Sheet1', 'Sheet1_1', 'Sheet1_2']

        wb.copy_sheet('Sheet1_2')
        assert wb.list_sheets() == ['Sheet1', 'Sheet1_1', 'Sheet1_2', 
            'Sheet1_2_1']
        
        assert wb.get_cell_value('Sheet1', 'A1') == Decimal('1')
        assert wb.get_cell_value('Sheet1_1', 'A1') == Decimal('1')
        assert wb.get_cell_value('Sheet1_2', 'A1') == Decimal('1')
        assert wb.get_cell_value('Sheet1_2_1', 'A1') == Decimal('1')

        wb.set_cell_contents('Sheet1', 'A1', '=2')
        assert wb.get_cell_value('Sheet1', 'A1') == Decimal('2')
        assert wb.get_cell_value('Sheet1_1', 'A1') == Decimal('1')
        assert wb.get_cell_value('Sheet1_2', 'A1') == Decimal('1')
        assert wb.get_cell_value('Sheet1_2_1', 'A1') == Decimal('1')

        wb.set_cell_contents('Sheet1_2', 'A1', '=3')
        assert wb.get_cell_value('Sheet1', 'A1') == Decimal('2')
        assert wb.get_cell_value('Sheet1_1', 'A1') == Decimal('1')
        assert wb.get_cell_value('Sheet1_2', 'A1') == Decimal('3')
        assert wb.get_cell_value('Sheet1_2_1', 'A1') == Decimal('1')

        wb.new_sheet('Sheet2')
        wb.new_sheet('Sheet3')
        wb.set_cell_contents('Sheet2', 'B2', '=2')
        wb.set_cell_contents('Sheet3', 'B2', '=Sheet2!B2+Sheet2!B2')
        wb.copy_sheet('Sheet2')
        wb.copy_sheet('Sheet3')
        wb.copy_sheet('Sheet2')

        assert wb.list_sheets() == ['Sheet1', 'Sheet1_1', 'Sheet1_2', 
            'Sheet1_2_1', 'Sheet2', 'Sheet3', 'Sheet2_1', 'Sheet3_1', 
            'Sheet2_2']
        assert wb.get_cell_value('Sheet2_1', 'B2') == Decimal('2')
        assert wb.get_cell_value('Sheet3_1', 'B2') == Decimal('4')

        wb.new_sheet('Sheet4')
        wb.set_cell_contents('Sheet4', 'D4', '=#CIRCREF!')
        wb.copy_sheet('Sheet4')
        contents = wb.get_cell_contents('Sheet4_1', 'D4')
        value = wb.get_cell_value('Sheet4_1', 'D4')
        assert contents == '=#CIRCREF!'
        assert isinstance(value, CellError)
        assert value.get_type() == CellErrorType.CIRCULAR_REFERENCE

        (idx, name) = wb.copy_sheet('Sheet4')
        assert name == 'Sheet4_2'
        (idx, name) = wb.copy_sheet('Sheet4')
        assert name == 'Sheet4_3'

    def test_mutate_returned_attributes(self):
        wb = Workbook()
        wb.new_sheet('Sheet1')
        wb.new_sheet('Sheet2')
        sheet_names = wb.list_sheets()
        sheet_names.remove('Sheet1')
        sheet_names = wb.list_sheets()
        assert sheet_names == ['Sheet1', 'Sheet2']

        sheet_objects = wb.get_sheet_objects()
        del sheet_objects['sheet1']
        new_sheet_objects = wb.get_sheet_objects()
        assert new_sheet_objects['sheet1'] is not None
        <|MERGE_RESOLUTION|>--- conflicted
+++ resolved
@@ -307,7 +307,6 @@
         wb = Workbook()
         wb.notify_cells_changed(on_cells_changed)
         wb.new_sheet('Sheet1')
-<<<<<<< HEAD
         assert test_changed[-1] == []
         wb.set_cell_contents('Sheet1', 'A1', '\'123')
         assert test_changed[-1] == [('Sheet1', 'A1')]
@@ -353,17 +352,6 @@
         wb.set_cell_contents('Test', 'C1', '4')
         assert test_changed[-2] == []
         assert test_changed[-1] == []
-=======
-        assert test_changed == [[]]
-        test_changed.pop()
-        wb.set_cell_contents("Sheet1", "A1", "'123")
-        assert test_changed == [[('sheet1', 'a1')]]
-        wb.set_cell_contents("Sheet1", "C1", "=A1+B1")
-        assert test_changed.pop() == [('sheet1', 'c1')]
-        wb.set_cell_contents("Sheet1", "A1", '=74')
-        assert test_changed.pop() == [('sheet1', 'a1'), ('sheet1', 'c1')]
-        # Need to add better cases to this in the future
->>>>>>> 9802fdfa
 
     def test_rename_sheet(self):
         wb = Workbook()
@@ -373,7 +361,6 @@
         wb.rename_sheet('Sheet1', 'SheEt2')
         sheet_names = wb.list_sheets()
         sheet_objects = wb.get_sheet_objects()
-        print(sheet_objects)
         assert sheet_names == ['SheEt2']
         assert sheet_objects['sheet2'] is not None
         with pytest.raises(KeyError):
